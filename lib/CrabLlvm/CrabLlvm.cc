#include "llvm/Pass.h"
#include "llvm/IR/Module.h"
#include "llvm/IR/Function.h"
#include "llvm/IR/CFG.h"
#include "llvm/IR/InstVisitor.h"
#include "llvm/IR/IntrinsicInst.h"
#include "llvm/IR/InstIterator.h"
#include "llvm/IR/IRBuilder.h"
#include "llvm/IR/DataLayout.h"
#include "llvm/Transforms/Utils/UnifyFunctionExitNodes.h"
#include "llvm/Analysis/TargetLibraryInfo.h"
#include "llvm/Analysis/CFG.h"
#include "llvm/ADT/DenseMap.h"
#include "llvm/Support/ErrorHandling.h"
#include "llvm/Support/CommandLine.h"
#include "llvm/Support/raw_ostream.h"
#include "llvm/Support/Debug.h"

#include "crab_llvm/config.h"
#include "crab_llvm/crab_domains.hh"
#include "crab_llvm/wrapper_domain.hh"
#include "crab_llvm/CrabLlvm.hh"
#include "crab_llvm/CfgBuilder.hh"
#include "crab_llvm/HeapAbstraction.hh"
#include "crab_llvm/Support/NameValues.hh"

#include "crab/common/debug.hpp"
#include "crab/common/stats.hpp"
#include "crab/analysis/fwd_analyzer.hpp"
#include "crab/analysis/bwd_analyzer.hpp"
#include "crab/analysis/inter_fwd_analyzer.hpp"
#include "crab/analysis/dataflow/liveness.hpp"
#include "crab/analysis/dataflow/assumptions.hpp"
#include "crab/checkers/assertion.hpp"
#include "crab/checkers/null.hpp"
#include "crab/checkers/checker.hpp"
#include "crab/cg/cg.hpp"
#include "crab/cg/cg_bgl.hpp"

#include "./crab/path_analyzer.hpp"

#include <boost/shared_ptr.hpp>
#include <boost/unordered_map.hpp>
#include <boost/unordered_set.hpp>
#include <boost/range/iterator_range.hpp>
#include <memory>
#include <functional>
#include <map>

#ifdef HAVE_DSA
#include "dsa/DSNode.h"
#include "dsa/Steensgaard.hh"
#endif 

using namespace llvm;
using namespace crab_llvm;
using namespace crab::cfg;

cl::opt<bool>
CrabPrintAns ("crab-print-invariants", 
              cl::desc ("Print Crab invariants"),
              cl::init (false));

cl::opt<bool>
CrabPrintSumm ("crab-print-summaries", 
               cl::desc ("Print Crab function summaries"),
               cl::init (false));

cl::opt<bool>
CrabPrintPreCond ("crab-print-preconditions", 
               cl::desc ("Print Crab necessary preconditions (experimental)"),
               cl::init (false));

cl::opt<bool>
CrabStoreInvariants ("crab-store-invariants", 
               cl::desc ("Store invariants"),
               cl::init (true));

cl::opt<bool>
CrabStats ("crab-stats", 
           cl::desc ("Show Crab statistics and analysis results"),
           cl::init (false));

cl::opt<bool>
CrabPrintUnjustifiedAssumptions ("crab-print-unjustified-assumptions", 
cl::desc ("Print unjustified assumptions done by Crab (experimental: only integer overflow)"),
cl::init (false));

cl::opt<unsigned int>
CrabWideningDelay("crab-widening-delay", 
   cl::desc("Max number of fixpoint iterations until widening is applied"),
   cl::init (1));

cl::opt<unsigned int>
CrabNarrowingIters("crab-narrowing-iterations", 
                   cl::desc("Max number of narrowing iterations"),
                   cl::init (10));

cl::opt<unsigned int>
CrabWideningJumpSet("crab-widening-jump-set", 
                    cl::desc("Size of the jump set used for widening"),
                    cl::init (0));

cl::opt<CrabDomain>
CrabLlvmDomain("crab-dom",
      cl::desc ("Crab numerical abstract domain used to infer invariants"),
      cl::values 
      (clEnumValN (INTERVALS, "int",
		   "Classical interval domain (default)"),
       clEnumValN (TERMS_INTERVALS, "term-int",
		   "Intervals with uninterpreted functions."),       
       clEnumValN (INTERVALS_CONGRUENCES, "ric",
		   "Reduced product of intervals with congruences"),
       clEnumValN (DIS_INTERVALS, "dis-int",
		   "Disjunctive intervals based on Clousot's DisInt domain"),
       clEnumValN (TERMS_DIS_INTERVALS, "term-dis-int",
		   "Disjunctive Intervals with uninterpreted functions."),
       clEnumValN (BOXES, "boxes",
		   "Disjunctive intervals based on ldds"),
       clEnumValN (MDD_BOXES, "mdd-boxes",
		   "Disjunctive intervals based on mdds"),
       clEnumValN (ZONES_SPLIT_DBM, "zones",
		   "Zones domain with Sparse DBMs in Split Normal Form"),
       clEnumValN (OCT, "oct", "Octagons domain"),
       clEnumValN (PK, "pk", "Polyhedra domain"),
       clEnumValN (TERMS_ZONES, "rtz",
		   "Reduced product of term-dis-int and zones."),
       clEnumValN (WRAPPED_INTERVALS, "w-int", "Wrapped interval domain"),       
       clEnumValEnd),
       cl::init (INTERVALS));

cl::opt<bool>
CrabBackward ("crab-backward", 
           cl::desc ("Perform an iterative forward/backward analysis\n"
		     "(Only intra-procedural version implemented)"),
           cl::init (false));

// If domain is num
cl::opt<unsigned>
CrabRelationalThreshold("crab-relational-threshold", 
   cl::desc("Max number of live vars per block before switching "
	    "to a non-relational domain"),
   cl::init (10000),
   cl::Hidden);

cl::opt<bool>
CrabLive("crab-live", 
	 cl::desc("Run Crab with live ranges. "
		  "It can lose precision if relational domains"),
	 cl::init (false));

cl::opt<bool>
CrabInter ("crab-inter",
           cl::desc ("Crab Inter-procedural analysis"), 
           cl::init (false));

// It does not make much sense to have non-relational domains here.
cl::opt<CrabDomain>
CrabSummDomain("crab-inter-sum-dom",
    cl::desc ("Crab relational domain to generate function summaries"),
    cl::values 
    (clEnumValN (ZONES_SPLIT_DBM, "zones",
		 "Zones domain with sparse DBMs in Split Normal Form"),
     clEnumValN (OCT, "oct", "Octagons domain"),
     clEnumValN (TERMS_ZONES, "rtz",
		 "Reduced product of term-dis-int and zones."),
     clEnumValEnd),
    cl::init (ZONES_SPLIT_DBM));

cl::opt<enum tracked_precision>
CrabTrackLev("crab-track",
   cl::desc ("Track abstraction level of the Crab Cfg"),
   cl::values
    (clEnumValN (NUM, "num", "Integer and Boolean registers only"),
     clEnumValN (PTR, "ptr", "num + pointer offsets"),
     clEnumValN (ARR, "arr", "ptr + memory contents via array abstraction"),
     clEnumValEnd),
   cl::init (tracked_precision::NUM));


// llvm-dsa options
cl::opt<bool>
CrabDsaDisambiguateUnknown ("crab-dsa-disambiguate-unknown",
    cl::desc ("Disambiguate unknown pointers (unsound)"), 
    cl::init (false),
    cl::Hidden);

cl::opt<bool>
CrabDsaDisambiguatePtrCast ("crab-dsa-disambiguate-ptr-cast",
    cl::desc ("Disambiguate pointers that have been casted from/to integers (unsound)"), 
    cl::init (false),
    cl::Hidden);

cl::opt<bool>
CrabDsaDisambiguateExternal ("crab-dsa-disambiguate-external",
    cl::desc ("Disambiguate pointers that have been passed to external functions (unsound)"), 
    cl::init (false),
    cl::Hidden);

// Prove assertions
cl::opt<assert_check_kind_t>
CrabCheck ("crab-check", 
	   cl::desc ("Check user assertions"),
	   cl::values(
	       clEnumValN (NOCHECKS  , "none"  , "None"),
	       clEnumValN (ASSERTION , "assert", "User assertions"),
	       clEnumValN (NULLITY   , "null"  , "Null dereference"),
	       clEnumValEnd),
	   cl::init (assert_check_kind_t::NOCHECKS));

cl::opt<unsigned int>
CrabCheckVerbose ("crab-check-verbose", 
                 cl::desc ("Print verbose information about checks"),
                 cl::init (0));

// Important to crab-llvm clients (e.g., SeaHorn):
// Shadow variables are variables that cannot be mapped back to a
// const Value*. These are created for instance for memory heaps.
cl::opt<bool>
CrabKeepShadows ("crab-keep-shadows",
    cl::desc ("Preserve shadow variables in invariants, summaries, and preconditions"), 
    cl::init (false),
    cl::Hidden);

// In C++11 we need to pass to std::bind "this" (if class member
// functions are called) as well as all placeholders for each
// argument. This is wrapper to avoid that and improve readability.
template <class C, typename Ret, typename ... Ts>
static std::function<Ret(Ts...)> bind_this(C* c, Ret (C::*m)(Ts...)) {
  return [=](Ts&&... args) { return (c->*m)(std::forward<decltype(args)>(args)...); };
}

namespace crab_llvm {

  static crab::crab_os& get_crab_os(bool show_time = true) {
    crab::crab_os* result = &crab::outs();
    if (show_time) {
      time_t now = time(0);
      struct tm tstruct;
      char buf[80];
      tstruct = *localtime(&now);
      strftime(buf, sizeof(buf), "[%Y-%m-%d.%X] ", &tstruct);
      *result << buf;
    }
    return *result;
  }
  
  using namespace crab::analyzer;
  using namespace crab::checker;
  using namespace crab::cg;

  /** Begin typedefs **/
  typedef crab::analyzer::liveness<cfg_ref_t> liveness_t;
  typedef crab::cg::call_graph<cfg_ref_t> call_graph_t; 
  typedef crab::cg::call_graph_ref<call_graph_t> call_graph_ref_t;
  typedef boost::unordered_map<cfg_ref_t, const liveness_t*> liveness_map_t;
  typedef DenseMap<const BasicBlock*, lin_cst_sys_t> assumption_map_t;
  typedef typename IntraCrabLlvm::wrapper_dom_ptr wrapper_dom_ptr;    
  typedef typename IntraCrabLlvm::checks_db_t checks_db_t;
  typedef typename IntraCrabLlvm::invariant_map_t invariant_map_t;
  typedef typename IntraCrabLlvm::heap_abs_ptr heap_abs_ptr;
  /** End typedefs **/
  
  /** Begin global counters **/
  static unsigned num_invars; // some measure for the size of invariants
  static unsigned num_nontrivial_blocks;
  /** End global counters **/
  
  static bool isRelationalDomain(CrabDomain dom) {
    return (dom == ZONES_SPLIT_DBM || dom == OCT ||
	    dom == PK || dom == TERMS_ZONES);
  }

  static bool isTrackable(const Function &fun) {
    return !fun.isDeclaration () && !fun.empty () && !fun.isVarArg ();
  }

  /** convenient wrapper for the invariance analysis datastructures **/
  struct InvarianceAnalysisResults {
    // invariants that hold at the entry of a block
    invariant_map_t &premap;
    // invariants that hold at the exit of a block
    invariant_map_t &postmap;
    // database with all the checks
    checks_db_t &checksdb;

    InvarianceAnalysisResults(invariant_map_t &pre, invariant_map_t &post,
			      checks_db_t &db)
      : premap(pre), postmap(post), checksdb(db) {}
  };

  /** return invariant for block in table but filtering out shadow_varnames **/
  static wrapper_dom_ptr lookup(const invariant_map_t &table,
				const llvm::BasicBlock &block,
				const std::vector<varname_t> &shadow_varnames) {
    auto it = table.find (&block);
    if (it == table.end()) {
      return nullptr;
    }
    
    if (shadow_varnames.empty()) {
      return it->second;
    } else {
      std::vector<var_t> shadow_vars;
      shadow_vars.reserve(shadow_varnames.size());
      for(unsigned i=0; i<shadow_vars.size(); ++i) {
	// we need to create a typed variable
	shadow_vars.push_back(var_t(shadow_varnames[i], crab::UNK_TYPE, 0));
      }
      auto invs = it->second->clone();
      invs->forget(shadow_vars); 
      return invs;
    }
  }   

  /** update table with pre or post invariants **/
  static bool update(invariant_map_t &table, 
		     const llvm::BasicBlock &block, wrapper_dom_ptr absval) {
    bool already = false;
    auto it = table.find(&block);
    if (it == table.end()) {
      table.insert(std::make_pair(&block, absval));
    } else {
      it->second = absval;
      already = true;
    }
    return already;
  }
      
  /** Pretty-printer utilities **/
  namespace pretty_printer_impl {

    /** Generic class for a block annotation **/
    class block_annotation {
    public:
      typedef typename cfg_ref_t::statement_t statement_t;
      
      block_annotation() {}
      virtual ~block_annotation() {}

      virtual std::string name() const = 0;
      virtual void print_begin(basic_block_label_t bbl, crab::crab_os &o) const {}
      virtual void print_end(basic_block_label_t bbl, crab::crab_os &o) const {}
      virtual void print_begin(const statement_t &s, crab::crab_os &o) const {}
      virtual void print_end(const statement_t &s, crab::crab_os &o) const {}
			      
    };

    /** Annotation for invariants **/
    class invariant_annotation: public block_annotation {
    private:
      const invariant_map_t &m_premap;
      const invariant_map_t &m_postmap;
      std::vector<varname_t> m_shadow_vars;
      
    public:
      invariant_annotation (const llvm_variable_factory &vfac,
			    const invariant_map_t &premap,
			    const invariant_map_t &postmap,
			    const bool keep_shadows)
	: block_annotation(), m_premap(premap), m_postmap(postmap) {
	if (keep_shadows) {
	  m_shadow_vars.reserve(std::distance(vfac.get_shadow_vars().begin(),
					      vfac.get_shadow_vars().end()));
	  m_shadow_vars.insert(m_shadow_vars.begin(),
			       vfac.get_shadow_vars().begin(),
			       vfac.get_shadow_vars().end());
	}
      }
      
      std::string name() const { return "INVARIANTS";}
      
      void print_begin(basic_block_label_t bbl, crab::crab_os &o) const {
	if (const llvm::BasicBlock *bb = bbl.get_basic_block()) {
	  wrapper_dom_ptr pre = lookup(m_premap, *bb, m_shadow_vars);
	  o << "  " << name() << ": ";
	  if (pre){
	    o << pre << "\n";
	  } else {
	    o << "null\n";
	  }
	}
      }
      
      void print_end(basic_block_label_t bbl, crab::crab_os &o) const {
	if (const llvm::BasicBlock *bb = bbl.get_basic_block()) {
	  wrapper_dom_ptr post = lookup(m_postmap, *bb, m_shadow_vars);
	  o << "  " << name() << ": ";
	  if (post) {
	    o << post << "\n";
	  } else {
	    o << "null\n";
	  }
	}
      }
    };

    /** Annotation for neccesary_preconditions **/
    template<typename Analyzer>
    class nec_precondition_annotation: public block_annotation {
    private:
      Analyzer &m_analyzer;
      
    public:
      nec_precondition_annotation (Analyzer &analyzer)
	: block_annotation(), m_analyzer(analyzer) {}
      
      std::string name() const { return "NECESSARY PRECONDITIONS";}
      
      void print_begin(basic_block_label_t bbl, crab::crab_os &o) const {
	auto pre = m_analyzer.get_preconditions(bbl);
	o << "  " << name() << ": " << pre << "\n";	
      }
    };

    /** Annotation for unjustified assumptions done by the analysis **/
    class unjust_assumption_annotation: public block_annotation {
    private:
      typedef typename assumption_analysis<cfg_ref_t>::assumption_ptr assumption_ptr;
      
    public:
      typedef assumption_analysis<cfg_ref_t> unjust_assumption_analysis_t;
      
    private:
      typedef typename cfg_ref_t::statement_t statement_t;
      
      cfg_ref_t m_cfg;
      unjust_assumption_analysis_t *m_analyzer;
      
    public:
      unjust_assumption_annotation (cfg_ref_t cfg, unjust_assumption_analysis_t *analyzer)
	: block_annotation(), m_cfg(cfg), m_analyzer(analyzer) { }
      
      std::string name() const { return "UNJUSTIFIED ASSUMPTIONS";}
      
      void print_begin(const statement_t &s, crab::crab_os &o) const {
	std::vector<assumption_ptr> assumes;
	if (s.is_assert()) {
	  typedef typename cfg_ref_t::basic_block_t::assert_t assert_t;
	  m_analyzer->get_assumptions(static_cast<const assert_t *>(&s), assumes);
	  if (!assumes.empty()) {
	    o << "  /** assert verified as ";
	    for (std::vector<assumption_ptr>::iterator it = assumes.begin(),
		   et = assumes.end(); it!=et;) {
	      o << (*it)->get_id_str();
	      ++it;
	      if (it != et)
		o << ",";
	      else
		o << ";";
	    }
	    o << "**/\n";
	  }
	} else {
	  m_analyzer->get_originated_assumptions(&s, assumes);
	  for (auto assume_ptr: assumes) {
	    o << "  /** "; assume_ptr->write(o); o << "**/\n";
	  }
	}
      }
      
    };
    
    /** Print a block together with its annotations **/
    class print_block {
      cfg_ref_t m_cfg;
      crab::crab_os &m_o;
      const std::vector<std::unique_ptr<block_annotation>> &m_annotations;

    public:
      
      print_block (cfg_ref_t cfg, crab::crab_os &o,
		   const std::vector<std::unique_ptr<block_annotation>> &annotations)
	: m_cfg(cfg), m_o(o), m_annotations(annotations) {} 

      void operator()(basic_block_label_t bbl) const {
	// do not print block if no annotations
	if (m_annotations.empty()) return;
	
	m_o << bbl.get_name() << ":\n";

	crab::crab_string_os o;
	for (auto& p: m_annotations) {
	  p->print_begin(bbl,o);
	}
	if (o.str() != "") {
	  m_o << "/**\n" << o.str() << "**/\n";
	}
	
	const basic_block_t &bb = m_cfg.get_node(bbl);
	bool empty_block = (std::distance(bb.begin(), bb.end()) == 0);
	for (auto const &s: bb) {
	  for (auto& p: m_annotations) {
	    p->print_begin(s, m_o);
	  }	  
	  m_o << "  " << s << ";\n";
	  for (auto& p: m_annotations) {
	    p->print_end(s, m_o);
	  }	  
	}
	if (!empty_block) {
	  crab::crab_string_os o;
	  for (auto& p: m_annotations) {
	    p->print_end(bbl, o);
	  }
	  if (o.str() != "") {
	    m_o << "/**\n" << o.str() << "**/\n";
	  }
	}

	std::pair<cfg_ref_t::const_succ_iterator, 
		  cfg_ref_t::const_succ_iterator> p = bb.next_blocks();
	cfg_ref_t::const_succ_iterator it = p.first;
	cfg_ref_t::const_succ_iterator et = p.second;
	if (it != et) {
	  m_o << "  " << "goto ";
	  for (; it != et; ) {
	    m_o << crab::cfg_impl::get_label_str (*it);
	    ++it;
	    if (it == et) {
	      m_o << ";";
	    } else {
	      m_o << ",";
	    }
	  }
	}
	m_o << "\n";
      }
    };

    typedef boost::unordered_set<basic_block_label_t> visited_t;
    template<typename T>
    void dfs_rec (cfg_ref_t cfg, basic_block_label_t curId, visited_t &visited, T f) {
      if (visited.find (curId) != visited.end ()) return;
      visited.insert (curId);
      const basic_block_t &cur = cfg.get_node(curId);
      f (curId);
      for (auto const n : boost::make_iterator_range (cur.next_blocks ())) {
    	dfs_rec (cfg, n, visited, f);
      }
    }
    
    template<typename T>
    void dfs (cfg_ref_t cfg, T f) {
      visited_t visited;
      dfs_rec (cfg, cfg.entry(), visited, f);
    }

    void print_annotations(cfg_ref_t cfg, const std::vector<std::unique_ptr<block_annotation>> &annotations) {
      print_block f(cfg, crab::outs(), annotations);
      dfs(cfg, f);
    }
  } //end namespace

  static std::string dom_to_str(CrabDomain dom) {
    switch (dom) {
    case INTERVALS:             return interval_domain_t::getDomainName();
    case INTERVALS_CONGRUENCES: return ric_domain_t::getDomainName();
    case BOXES:                 return boxes_domain_t::getDomainName();
    case MDD_BOXES:             return mdd_boxes_domain_t::getDomainName();      
    case DIS_INTERVALS:         return dis_interval_domain_t::getDomainName();
    case ZONES_SPLIT_DBM:       return split_dbm_domain_t::getDomainName();
    case TERMS_DIS_INTERVALS:   return term_dis_int_domain_t::getDomainName();
    case TERMS_ZONES:           return num_domain_t::getDomainName();
    case OCT:                   return oct_domain_t::getDomainName();
    case PK:                    return pk_domain_t::getDomainName();
    case WRAPPED_INTERVALS:     return wrapped_interval_domain_t::getDomainName();
    default:                    return "none";
    }
  }
  
  std::string AnalysisParams::abs_dom_to_str() const {
    return dom_to_str(dom);
  }

  std::string AnalysisParams::sum_abs_dom_to_str() const {
    return dom_to_str(sum_dom);
  }
  
  /* CFG Manager class */
  CfgManager::CfgManager(){}
  CfgManager::~CfgManager(){
    for (auto &kv: m_cfg_map) {
      delete kv.second;
    }
  }
  
  bool CfgManager::has_cfg(const Function &f) const {
    return m_cfg_map.find(&f) != m_cfg_map.end();
  }
  
  cfg_ref_t CfgManager::operator[](const Function &f) const {
    assert(has_cfg(f));
    
    auto it = m_cfg_map.find(&f);
    cfg_t *cfg = it->second;
    return cfg_ref_t(*cfg);
  }
  
  void CfgManager::add(const Function &f, cfg_t *cfg) {
    if (!has_cfg(f)) {
      m_cfg_map.insert(std::make_pair(&f, cfg));
    }
  }
  
  /**
   * Internal implementation of the intra-procedural analysis
   **/
  class IntraCrabLlvm_Impl {
    
    cfg_t *m_cfg;
    Function &m_fun;
    llvm_variable_factory &m_vfac;
    typename CfgBuilder::edge_to_bb_map_t m_edge_bb_map;
    
    template<typename Dom>
    void analyzeCfg(const AnalysisParams &params,
		    const BasicBlock *entry,
		    const assumption_map_t &assumptions, liveness_t *live,
		    InvarianceAnalysisResults &results) {
      
      // -- we use the combined forward/backward analyzer
      typedef intra_forward_backward_analyzer<cfg_ref_t,Dom> intra_analyzer_t;
      // -- checkers for assertions and nullity
      typedef intra_checker<intra_analyzer_t> intra_checker_t;
      typedef assert_property_checker<intra_analyzer_t> assert_prop_t;
      typedef null_property_checker<intra_analyzer_t> null_prop_t;
      
      CRAB_VERBOSE_IF(1,
		      auto fdecl = m_cfg->get_func_decl ();            
		      assert (fdecl);
		      get_crab_os() << "Running intra-procedural analysis with " 
		                    << "\"" << Dom::getDomainName ()  << "\""
		                    << " for "  << (*fdecl).get_func_name ()
		                    << "  ... \n";);
      
      // -- run intra-procedural analysis
      intra_analyzer_t analyzer (*m_cfg);
      typename intra_analyzer_t::assumption_map_t crab_assumptions;
      typedef typename intra_analyzer_t::assumption_map_t::value_type binding_t;
      // reconstruct a crab assumption map from our assumption DenseMap
      for (auto &kv: assumptions) {
	Dom absval = Dom::top();
	absval += kv.second;
	crab_assumptions.insert(binding_t(kv.first, absval));
      }
      
      Dom post_cond = Dom::top();
      if (params.check && params.run_backward) {
	// XXX: we compute preconditions that ensure that the program
	// fail. If those preconditions are false then we can conclude
	// the program is safe.
	post_cond = Dom::bottom();
      }

      // We use as initial state an assumption if exists
      Dom entry_dom = Dom::top();
      auto it = crab_assumptions.find(entry);
      if (it != crab_assumptions.end()) {
	entry_dom = it->second;
      }
      
      analyzer.run(basic_block_label_t(entry), entry_dom, post_cond,
		   !params.run_backward, crab_assumptions, live,
		   params.widening_delay, params.narrowing_iters, params.widening_jumpset);
      CRAB_VERBOSE_IF(1, get_crab_os() << "Finished intra-procedural analysis.\n"); 

      // -- store invariants
      if (params.store_invariants || params.print_invars) {
	CRAB_VERBOSE_IF(1, get_crab_os() << "Storing invariants.\n");       
	for (basic_block_label_t bl: boost::make_iterator_range(m_cfg->label_begin(),
								m_cfg->label_end())) {
	  const BasicBlock *B = bl.get_basic_block();
	  if (!B) continue; // we only store those which correspond to llvm basic blocks
	  
	  // --- invariants that hold at the entry of the blocks
	  auto pre = analyzer.get_pre (bl);
	  update(results.premap, *B,  mkGenericAbsDomWrapper(pre));
	  // --- invariants that hold at the exit of the blocks
	  auto post = analyzer.get_post (bl);
	  update(results.postmap, *B,  mkGenericAbsDomWrapper(post));	
	  if (params.stats) {
	    unsigned num_block_invars = 0;
	    #if 0
	    // expensive operation with boxes
	    auto const& disj_csts = pre.to_disjunctive_linear_constraint_system();
	    for (auto const& csts: disj_csts) {
	      num_block_invars += csts.size();
	    }
	    #else
	    num_block_invars += pre.to_linear_constraint_system().size();
	    #endif 
	    num_invars += num_block_invars;
	    if (num_block_invars > 0) num_nontrivial_blocks++;
	  }
	}
	CRAB_VERBOSE_IF(1, get_crab_os() << "All invariants stored.\n");
      }
      
      // -- print all cfg annotations (if any)
      if (params.print_invars ||
	  (params.print_preconds && params.run_backward) ||
	  params.print_unjustified_assumptions) {

	typedef pretty_printer_impl::block_annotation block_annotation_t;
	typedef pretty_printer_impl::invariant_annotation inv_annotation_t;
	typedef pretty_printer_impl::nec_precondition_annotation<intra_analyzer_t> pre_annotation_t;
	typedef pretty_printer_impl::unjust_assumption_annotation unjust_assume_annotation_t;
	std::vector<std::unique_ptr<block_annotation_t>> pool_annotations;
	
	llvm::outs() << "\n" << "function " << m_fun.getName() << "\n";
	if (params.print_invars) {
	  pool_annotations.emplace_back(
	       make_unique<inv_annotation_t>(m_vfac, results.premap, results.postmap, 
					     params.keep_shadow_vars));
	}

	if (params.print_preconds && params.run_backward) {
	  pool_annotations.emplace_back(make_unique<pre_annotation_t>(analyzer));
	}

	// XXX: it must be alive when print_annotations is called.
	#if 0
	assumption_naive_analysis<cfg_ref_t> unjust_assumption_analyzer(*m_cfg);
	#else
	assumption_dataflow_analysis<cfg_ref_t> unjust_assumption_analyzer(*m_cfg);
	#endif 
	
	if (params.print_unjustified_assumptions) {
	  // -- run first the analysis
	  unjust_assumption_analyzer.exec();
	  pool_annotations.emplace_back(
	       make_unique<unjust_assume_annotation_t>(*m_cfg, &unjust_assumption_analyzer));
	}

	pretty_printer_impl::print_annotations(*m_cfg, pool_annotations);
      }
          
      if (params.check) {
	// --- checking assertions and collecting data
	CRAB_VERBOSE_IF(1, get_crab_os() << "Checking assertions ... \n"); 
	typename intra_checker_t::prop_checker_ptr
	  prop (new assert_prop_t (params.check_verbose));
	if (params.check == NULLITY)
	  prop.reset (new null_prop_t(params.check_verbose));
	intra_checker_t checker (analyzer, {prop});
	checker.run ();
	CRAB_VERBOSE_IF(1,
			llvm::outs() << "Function " << m_fun.getName() << "\n";
			checker.show (crab::outs()));
	results.checksdb += checker.get_all_checks();
	CRAB_VERBOSE_IF(1, get_crab_os() << "Finished assert checking.\n");      
      }

      
      return;
    }

    template<typename AbsDom>
    void wrapperPathAnalyze(const std::vector<llvm_basic_block_wrapper>& path,
			    std::vector<crab::cfg::statement_wrapper>& core,
			    bool layered_solving, bool populate_maps,
			    invariant_map_t& post, invariant_map_t& pre, bool &res) {
      
      typedef path_analyzer<cfg_ref_t, AbsDom> path_analyzer_t;
      AbsDom init;
      path_analyzer_t path_analyzer(*m_cfg, init);
      bool compute_preconditions = populate_maps;
      res = path_analyzer.solve(path, layered_solving, compute_preconditions);
      if (populate_maps) {
	for(auto n: path) {
	  if (const llvm::BasicBlock* bb = n.get_basic_block()) {
	    AbsDom abs_val = path_analyzer.get_fwd_constraints(n);
	    post.insert(std::make_pair(bb, mkGenericAbsDomWrapper(abs_val)));
	    if (abs_val.is_bottom()) {
	      // the rest of blocks must be also bottom so we don't
	      // bother storing them.
	      break;
	    }
	  }
	}
      }

      if (!res) {
	path_analyzer.get_unsat_core(core);

	if (populate_maps) {
	  for(auto n: path) {
	    if (const llvm::BasicBlock* bb = n.get_basic_block()) {
	      AbsDom abs_val = path_analyzer.get_bwd_constraints(n);
	      pre.insert(std::make_pair(bb, mkGenericAbsDomWrapper(abs_val)));
	      if (abs_val.is_bottom()) {
		// the rest of blocks must be also bottom so we don't
		// bother storing them.
		break;
	      }
	    }
	  }
	}
      }
    }
        
    
    struct intra_analysis {
      std::function<void(const AnalysisParams&,
			 const BasicBlock*,
			 const assumption_map_t&,
			 liveness_t*,
			 InvarianceAnalysisResults&)> analyze;
      std::string name;
    };

    struct path_analysis {
      std::function<void(const std::vector<llvm_basic_block_wrapper>&,
			 std::vector<crab::cfg::statement_wrapper>&,
			 bool, bool, invariant_map_t&, invariant_map_t&,bool&)> analyze;
      std::string name;
    };
    
    // Domains used for intra-procedural analysis
    const std::map<CrabDomain, intra_analysis> intra_analyses {
      { INTERVALS               , { bind_this(this, &IntraCrabLlvm_Impl::analyzeCfg<interval_domain_t>), "classical intervals" } } 
      #ifdef HAVE_ALL_DOMAINS	
      , { INTERVALS_CONGRUENCES , { bind_this(this, &IntraCrabLlvm_Impl::analyzeCfg<ric_domain_t>), "reduced product of intervals and congruences" }}
      , { DIS_INTERVALS         , { bind_this(this, &IntraCrabLlvm_Impl::analyzeCfg<dis_interval_domain_t>), "disjunctive intervals" }}
      , { TERMS_INTERVALS       , { bind_this(this, &IntraCrabLlvm_Impl::analyzeCfg<term_int_domain_t>), "terms with intervals" }}
      #endif 	
      , { WRAPPED_INTERVALS     , { bind_this(this, &IntraCrabLlvm_Impl::analyzeCfg<wrapped_interval_domain_t>), "wrapped intervals" }}
      , { ZONES_SPLIT_DBM       , { bind_this(this, &IntraCrabLlvm_Impl::analyzeCfg<split_dbm_domain_t>), "zones" }}
      , { BOXES                 , { bind_this(this, &IntraCrabLlvm_Impl::analyzeCfg<boxes_domain_t>), "boxes" }}
<<<<<<< HEAD
      , { MDD_BOXES             , { bind_this(this, &IntraCrabLlvm_Impl::analyzeCfg<mdd_boxes_domain_t>), "mdd-boxes" }}      
      , { OPT_OCT_APRON         , { bind_this(this, &IntraCrabLlvm_Impl::analyzeCfg<opt_oct_apron_domain_t>), "elina octagons" }}
      , { PK_APRON              , { bind_this(this, &IntraCrabLlvm_Impl::analyzeCfg<pk_apron_domain_t>), "apron pk" }}
=======
      , { OCT                   , { bind_this(this, &IntraCrabLlvm_Impl::analyzeCfg<oct_domain_t>), "octagons" }}
      , { PK                    , { bind_this(this, &IntraCrabLlvm_Impl::analyzeCfg<pk_domain_t>), "polyhedra" }}
>>>>>>> da2e9333
      , { TERMS_ZONES           , { bind_this(this, &IntraCrabLlvm_Impl::analyzeCfg<num_domain_t>), "terms with zones" }}
      , { TERMS_DIS_INTERVALS   , { bind_this(this, &IntraCrabLlvm_Impl::analyzeCfg<term_dis_int_domain_t>), "terms with disjunctive intervals" }}
    };


    // Domains used for path-based analysis
    const std::map<CrabDomain, path_analysis> path_analyses {
      { INTERVALS               , { bind_this(this, &IntraCrabLlvm_Impl::wrapperPathAnalyze<interval_domain_t>), "classical intervals" } } 
      #ifdef HAVE_ALL_DOMAINS	
      , { TERMS_INTERVALS       , { bind_this(this, &IntraCrabLlvm_Impl::wrapperPathAnalyze<term_int_domain_t>), "terms with intervals" }}
      #endif 	
      , { WRAPPED_INTERVALS     , { bind_this(this, &IntraCrabLlvm_Impl::wrapperPathAnalyze<wrapped_interval_domain_t>), "wrapped intervals" }}
      , { ZONES_SPLIT_DBM       , { bind_this(this, &IntraCrabLlvm_Impl::wrapperPathAnalyze<split_dbm_domain_t>), "zones" }}
      , { BOXES                  , { bind_this(this, &IntraCrabLlvm_Impl::wrapperPathAnalyze<boxes_domain_t>), "boxes" }}      
      , { TERMS_ZONES           , { bind_this(this, &IntraCrabLlvm_Impl::wrapperPathAnalyze<num_domain_t>), "terms with zones" }}
      /* 
	 To add new domains here make sure you add an explicit
	 instantiation in crab/path_analyzer.cc 
      */
      //, { TERMS_DIS_INTERVALS , { bind_this(this, &IntraCrabLlvm_Impl::wrapperPathAnalyze<term_dis_int_domain_t>), "terms with disjunctive intervals" }}
    };

  public:
    
    IntraCrabLlvm_Impl(Function &fun,
		       crab::cfg::tracked_precision cfg_precision,
		       heap_abs_ptr mem, llvm_variable_factory &vfac,
		       CfgManager &cfg_man, const TargetLibraryInfo &tli)
		       
      : m_cfg(nullptr), m_fun(fun), m_vfac(vfac) {
      if (isTrackable(m_fun)) {
	// -- build a crab cfg for func
	CfgBuilder builder(m_fun, m_vfac, *mem, cfg_precision, true, &tli);
	m_cfg = builder.get_cfg();
	m_edge_bb_map = builder.getEdgeToBBMap();
	CRAB_VERBOSE_IF(1, llvm::outs() << "Built Crab CFG for "
			                << fun.getName() << "\n");
	cfg_man.add(fun, m_cfg);
	  
      } else {
	CRAB_VERBOSE_IF(1, llvm::outs() << "Cannot build CFG for "
			                << fun.getName() << "\n");
      }
    }

    void Analyze(AnalysisParams &params,
		 const llvm::BasicBlock *entry,
		 const assumption_map_t &assumptions,
		 InvarianceAnalysisResults &results) {

      if (!m_cfg) {
	CRAB_VERBOSE_IF(1, llvm::outs() << "Skipped analysis for "
			                << m_fun.getName() << "\n");
	return;
      }
      
      // -- run liveness
      liveness_t live(*m_cfg);
      if (params.run_liveness || isRelationalDomain(params.dom)) {
	CRAB_VERBOSE_IF(1,
			auto fdecl = m_cfg->get_func_decl ();            
			assert (fdecl);
			get_crab_os() << "Running liveness analysis for " 
			              << (*fdecl).get_func_name ()
		                      << "  ...\n";);
	live.exec ();
	CRAB_VERBOSE_IF(1, get_crab_os() << "Finished liveness analysis.\n");
	// some stats
	unsigned total_live, avg_live_per_blk, max_live_per_blk;
	live.get_stats (total_live, max_live_per_blk, avg_live_per_blk);
	CRAB_VERBOSE_IF(1, 
		  crab::outs() << "-- Max number of out live vars per block=" 
                               << max_live_per_blk << "\n"
                               << "-- Avg number of out live vars per block=" 
                               << avg_live_per_blk << "\n";);
	crab::CrabStats::count_max ("Liveness.count.maxOutVars",
				    max_live_per_blk);

	if (isRelationalDomain(params.dom)) {
	  CRAB_VERBOSE_IF(1, 
		    crab::outs() << "Max live per block: "
		                 << max_live_per_blk << "\n"
		                 << "Threshold: "
		                 << params.relational_threshold << "\n");
	  if (max_live_per_blk > params.relational_threshold) {
	    // default domain
	    params.dom = INTERVALS;
	  }
	}
      }

      if (intra_analyses.count(params.dom)) {
      	intra_analyses.at(params.dom).analyze(params, entry, assumptions,
					     (params.run_liveness)? &live : nullptr,
					     results);
      } else {
      	crab::outs() << "Warning: abstract domain not found or enabled.\n"
      		     << "Running " << intra_analyses.at(INTERVALS).name << " ...\n"; 
      	intra_analyses.at(INTERVALS).analyze(params, entry, assumptions,
					    (params.run_liveness)? &live : nullptr,
					    results);
      }
    }
    
    bool pathAnalyze(const AnalysisParams& params,
		     const std::vector<const llvm::BasicBlock*>& blocks,
		     bool layered_solving, 
		     std::vector<crab::cfg::statement_wrapper>& core,
		     bool populate_maps, 
		     invariant_map_t& post, invariant_map_t& pre) const {
      assert(m_cfg);

      // build the full path (included internal basic blocks added
      // during the translation to Crab)
      std::vector<llvm_basic_block_wrapper> path;
      path.reserve(blocks.size());
      for(unsigned i=0; i < blocks.size(); ++i) {
	path.push_back(blocks[i]);
	if (i < blocks.size() - 1) {
	  auto it = m_edge_bb_map.find(std::make_pair(blocks[i], blocks[i+1]));
	  if (it != m_edge_bb_map.end()) {
	    path.push_back(it->second);
	  }
	}
      }

      bool res;
      if (path_analyses.count(params.dom)) {
      	path_analyses.at(params.dom).analyze(path, core, layered_solving , populate_maps,
					     post, pre, res);
      } else {
      	crab::outs() << "Warning: abstract domain not found or enabled.\n"
      		     << "Running " << path_analyses.at(INTERVALS).name << " ...\n";
      	path_analyses.at(INTERVALS).analyze(path, core, layered_solving, populate_maps,
					    post, pre, res);
	
      }
      return res;
    }
    
  }; // end class

  /**
   *   Begin IntraCrabLlvm methods
   **/
  IntraCrabLlvm::IntraCrabLlvm(Function &fun, const TargetLibraryInfo &tli,
			       CfgManager &cfg_man,
			       crab::cfg::tracked_precision cfg_precision,
			       heap_abs_ptr heap_abs)
    : m_impl(nullptr), m_fun(&fun) {
    if (!heap_abs)
      heap_abs = boost::make_shared<DummyHeapAbstraction>();
    
    m_impl = make_unique<IntraCrabLlvm_Impl>(fun, cfg_precision,
					     heap_abs, m_vfac, cfg_man, tli);
  }

  IntraCrabLlvm::~IntraCrabLlvm() {}

  void IntraCrabLlvm::clear() {
    m_pre_map.clear();
    m_post_map.clear();
    m_checks_db.clear();
  }
  
  void IntraCrabLlvm::analyze(AnalysisParams &params,
			      const assumption_map_t &assumptions) {
    InvarianceAnalysisResults results = { m_pre_map, m_post_map, m_checks_db};
    
    m_impl->Analyze(params, &(m_fun->getEntryBlock()), assumptions, results);
  }

  void IntraCrabLlvm::analyze(AnalysisParams &params,
			      const llvm::BasicBlock *entry,
			      const assumption_map_t &assumptions) {
    InvarianceAnalysisResults results = { m_pre_map, m_post_map, m_checks_db};
    m_impl->Analyze(params, entry, assumptions, results);
  }
  
  template<>
  bool IntraCrabLlvm::path_analyze(const AnalysisParams& params,
				   const std::vector<const llvm::BasicBlock*>& path,
				   bool layered_solving, 
				   std::vector<crab::cfg::statement_wrapper>& core) const {
    invariant_map_t pre_conditions, post_conditions;
    return m_impl->pathAnalyze(params, path, layered_solving, core, false,
			       post_conditions, pre_conditions);
  }

  template<>
  bool IntraCrabLlvm::path_analyze(const AnalysisParams& params,
				   const std::vector<const llvm::BasicBlock*>& path,
				   bool layered_solving, 
				   std::vector<crab::cfg::statement_wrapper>& core,
				   invariant_map_t& post_conditions,
				   invariant_map_t& pre_conditions) const {
    return m_impl->pathAnalyze(params, path, layered_solving, core, true,
			       post_conditions, pre_conditions);
  }

  wrapper_dom_ptr IntraCrabLlvm::get_pre(const llvm::BasicBlock *block,
					 bool keep_shadows) const {
    std::vector<varname_t> shadows;
    if (!keep_shadows)
      shadows = std::vector<varname_t>(m_vfac.get_shadow_vars().begin(),
				       m_vfac.get_shadow_vars().end());    
    return lookup(m_pre_map, *block, shadows);
  }   

  wrapper_dom_ptr IntraCrabLlvm::get_post(const llvm::BasicBlock *block,
					  bool keep_shadows) const {
    std::vector<varname_t> shadows;
    if (!keep_shadows)
      shadows = std::vector<varname_t>(m_vfac.get_shadow_vars().begin(),
				       m_vfac.get_shadow_vars().end());    
    return lookup(m_post_map, *block, shadows);
  }

  const checks_db_t& IntraCrabLlvm::get_checks_db() const { return m_checks_db;}
  
  /**
   *   End IntraCrabLlvm methods
   **/

  /**
   *   Internal implementation of the inter-procedural analysis
   **/
  class InterCrabLlvm_Impl {
    std::unique_ptr<call_graph_t> m_cg;
    Module& m_M;
    llvm_variable_factory &m_vfac;
    liveness_map_t m_live_map;
      
    /** Run inter-procedural analysis on the whole call graph **/
    template<typename BUDom, typename TDDom>
    void analyzeCg(const AnalysisParams &params,
		   InvarianceAnalysisResults &results) {
      
      typedef inter_fwd_analyzer<call_graph_ref_t, BUDom, TDDom> inter_analyzer_t;
      typedef inter_checker<inter_analyzer_t> inter_checker_t;
      typedef assert_property_checker<inter_analyzer_t> assert_prop_t;
      typedef null_property_checker<inter_analyzer_t> null_prop_t;
      
      CRAB_VERBOSE_IF(1, 
 		      get_crab_os() << "Running inter-procedural analysis with " 
		                    << "forward domain:" 
		                    << "\"" << TDDom::getDomainName () << "\""
		                    << " and bottom-up domain:" 
		                    << "\"" << BUDom::getDomainName () << "\"" 
		                    << "  ...\n";);
      
      inter_analyzer_t analyzer(*m_cg, (params.run_liveness ? &m_live_map : nullptr),
				params.widening_delay, 
				params.narrowing_iters, 
				params.widening_jumpset);
      analyzer.Run (TDDom::top ());
    
      CRAB_VERBOSE_IF(1, get_crab_os() << "Finished inter-procedural analysis.\n");
      
      // -- store invariants
      if (params.store_invariants || params.print_invars) {
	CRAB_VERBOSE_IF(1, get_crab_os() << "Storing invariants.\n");
      }
      
      for (auto &n: boost::make_iterator_range(vertices(*m_cg))) {
	cfg_ref_t cfg = n.get_cfg ();
	if (const Function *F = m_M.getFunction(n.name())) {
	  

	  if (params.store_invariants || params.print_invars) {
	    for (auto &B : *F) {
	      // --- invariants that hold at the entry of the blocks
	      auto pre = analyzer.get_pre (cfg, &B);
	      update(results.premap, B, mkGenericAbsDomWrapper(pre));
	      // --- invariants that hold at the exit of the blocks
	      auto post = analyzer.get_post (cfg, &B);
	      update(results.postmap, B, mkGenericAbsDomWrapper(post));
	      
	      if (params.stats) {
		unsigned num_block_invars = 0;
		// TODO CRAB: for boxes we would like to use
		// to_disjunctive_linear_constraint_system() but it needs to
		// be exposed to all domains
		num_block_invars += pre.to_linear_constraint_system().size();
		num_invars += num_block_invars;
	      if (num_block_invars > 0) num_nontrivial_blocks++;
	      }
	    }
	    
	    // --- print invariants and summaries
	    if (params.print_invars && isTrackable(*F)) {
	      llvm::outs() << "\n" << "function " << F->getName () << "\n";
	      std::vector<std::unique_ptr<pretty_printer_impl::block_annotation>> annotations;
	      annotations.emplace_back(make_unique<pretty_printer_impl::invariant_annotation>
				       (m_vfac, results.premap, results.postmap,
					params.keep_shadow_vars));
	      pretty_printer_impl::print_annotations(cfg, annotations);	    
	    }
	  }
	  
	  // Summaries are not currently stored but it would be easy to do so.	    
	  if (params.print_summaries && analyzer.has_summary (cfg)) {
	    auto summ = analyzer.get_summary (cfg);
	    crab::outs() << "SUMMARY " << *summ << "\n";
	  }
	}
      }
      
      if (params.store_invariants || params.print_invars) {	
	CRAB_VERBOSE_IF(1, get_crab_os() << "All invariants stored.\n");
      }
      
      // --- checking assertions and collecting data
      if (params.check) {
	CRAB_VERBOSE_IF(1, get_crab_os() << "Checking assertions ... \n"); 
	typename inter_checker_t::prop_checker_ptr
	  prop(new assert_prop_t(params.check_verbose));
	if (params.check == NULLITY)
	  prop.reset (new null_prop_t(params.check_verbose));      
	inter_checker_t checker (analyzer, {prop});
	checker.run ();
	//CRAB_VERBOSE_IF(1, checker.show (crab::outs()));
	results.checksdb += checker.get_all_checks();
	CRAB_VERBOSE_IF(1, get_crab_os() << "Finished assert checking.\n"); 
      }
      return;
    }
    // Domains used for inter-procedural analysis
    struct inter_analysis {
      std::function<void(const AnalysisParams&, InvarianceAnalysisResults&)> analyze;
      std::string name;
    };

    // Domains used for intra-procedural analysis
    const std::map<std::pair<CrabDomain,CrabDomain>, inter_analysis> inter_analyses {
        {{ZONES_SPLIT_DBM, INTERVALS},
	 { bind_this(this, &InterCrabLlvm_Impl::analyzeCg<split_dbm_domain_t, interval_domain_t>), "bottom-up:zones, top-down:intervals" }}
      , {{ZONES_SPLIT_DBM, WRAPPED_INTERVALS},
	  { bind_this(this, &InterCrabLlvm_Impl::analyzeCg<split_dbm_domain_t, wrapped_interval_domain_t>), "bottom-up:zones, top-down:wrapped intervals" }}
      , {{ZONES_SPLIT_DBM, ZONES_SPLIT_DBM},
	  { bind_this(this, &InterCrabLlvm_Impl::analyzeCg<split_dbm_domain_t, split_dbm_domain_t>), "bottom-up:zones, top-down:zones" }}
      , {{ZONES_SPLIT_DBM, BOXES},
	  { bind_this(this, &InterCrabLlvm_Impl::analyzeCg<split_dbm_domain_t, boxes_domain_t>), "bottom-up:zones, top-down:boxes" }}
      , {{ZONES_SPLIT_DBM, OCT},
	  { bind_this(this, &InterCrabLlvm_Impl::analyzeCg<split_dbm_domain_t, oct_domain_t>), "bottom-up:zones, top-down:oct" }}
      , {{ZONES_SPLIT_DBM, PK},
	  { bind_this(this, &InterCrabLlvm_Impl::analyzeCg<split_dbm_domain_t, pk_domain_t>), "bottom-up:zones, top-down:pk" }}
      , {{ZONES_SPLIT_DBM, TERMS_ZONES},
	  { bind_this(this, &InterCrabLlvm_Impl::analyzeCg<split_dbm_domain_t, num_domain_t>), "bottom-up:zones, top-down:terms+zones" }}
      , {{ZONES_SPLIT_DBM, TERMS_DIS_INTERVALS},
	  { bind_this(this, &InterCrabLlvm_Impl::analyzeCg<split_dbm_domain_t, term_dis_int_domain_t>), "bottom-up:zones, top-down:terms+dis_intervals" }}
      //////////////////////////////////////////////////////
      , {{OCT, INTERVALS},
	 { bind_this(this, &InterCrabLlvm_Impl::analyzeCg<oct_domain_t, interval_domain_t>), "bottom-up:oct, top-down:intervals" }}
      , {{OCT, WRAPPED_INTERVALS},
	  { bind_this(this, &InterCrabLlvm_Impl::analyzeCg<oct_domain_t, wrapped_interval_domain_t>), "bottom-up:oct, top-down:wrapped intervals" }}
      , {{OCT, ZONES_SPLIT_DBM},
	  { bind_this(this, &InterCrabLlvm_Impl::analyzeCg<oct_domain_t, split_dbm_domain_t>), "bottom-up:oct, top-down:zones" }}
      , {{OCT, BOXES},
	  { bind_this(this, &InterCrabLlvm_Impl::analyzeCg<oct_domain_t, boxes_domain_t>), "bottom-up:oct, top-down:boxes" }}
      , {{OCT, OCT},
	  { bind_this(this, &InterCrabLlvm_Impl::analyzeCg<oct_domain_t, oct_domain_t>), "bottom-up:oct, top-down:oct" }}
      , {{OCT, PK},
	  { bind_this(this, &InterCrabLlvm_Impl::analyzeCg<oct_domain_t, pk_domain_t>), "bottom-up:oct, top-down:pk" }}
      , {{OCT, TERMS_ZONES},
	  { bind_this(this, &InterCrabLlvm_Impl::analyzeCg<oct_domain_t, num_domain_t>), "bottom-up:oct, top-down:terms+zones" }}
      , {{OCT, TERMS_DIS_INTERVALS},
	  { bind_this(this, &InterCrabLlvm_Impl::analyzeCg<oct_domain_t, term_dis_int_domain_t>), "bottom-up:oct, top-down:terms+dis_intervals" }}
    };
    
  public:
    
    InterCrabLlvm_Impl(Module& M,
		       crab::cfg::tracked_precision cfg_precision,
		       heap_abs_ptr mem, llvm_variable_factory &vfac,
		       CfgManager &cfg_man, const TargetLibraryInfo &tli)
      : m_cg(nullptr), m_M(M), m_vfac(vfac) {

      std::vector<cfg_ref_t> cfg_ref_vector;
      for (auto &F : m_M) {
        if (!isTrackable(F)) continue;
        // -- build cfg's 
        CfgBuilder B(F, m_vfac, *mem, cfg_precision,
		     /*include function decls and callsites*/
		     true,  &tli);
        cfg_t *cfg = B.get_cfg();
	cfg_man.add(F, cfg);
        cfg_ref_vector.push_back (*cfg);
      }
      // build call graph
      m_cg = make_unique<call_graph_t>(cfg_ref_vector.begin(), cfg_ref_vector.end());
    }
    
    void Analyze(AnalysisParams &params,
		 const assumption_map_t &/*assumptions*/ /*unused*/,
		 InvarianceAnalysisResults &results) {

      // If the number of live variables per block is too high we
      // switch to a cheap domain regardless what the user wants.
      CrabDomain absdom =  params.dom;
      
      /* Compute liveness information and choose statically the
	 abstract domain */
      if (params.run_liveness || isRelationalDomain(absdom)) {
	unsigned max_live_per_blk = 0;
	for (auto cg_node: boost::make_iterator_range(vertices(*m_cg))) {
	  auto cfg_ref = cg_node.get_cfg();
          CRAB_VERBOSE_IF(1,
			  auto fdecl = cfg_ref.get_func_decl ();            
			  assert (fdecl);
			  get_crab_os() << "Running liveness analysis for " 
			                << (*fdecl).get_func_name () << "  ...\n";);
	  liveness_t* live = new liveness_t (cfg_ref);
          live->exec ();
          CRAB_VERBOSE_IF(1, get_crab_os() << "Finished liveness analysis.\n";);
          // some stats
          unsigned total_live, max_live_per_blk_, avg_live_per_blk;
          live->get_stats (total_live, max_live_per_blk_, avg_live_per_blk);
          max_live_per_blk = std::max (max_live_per_blk, max_live_per_blk_);
          CRAB_VERBOSE_IF(1,
		    crab::outs() << "-- Max number of out live vars per block=" 
                                 << max_live_per_blk_ << "\n";
		    crab::outs() << "-- Avg number of out live vars per block=" 
                                 << avg_live_per_blk << "\n";);
          crab::CrabStats::count_max ("Liveness.count.maxOutVars",
				      max_live_per_blk);

	  if (isRelationalDomain(absdom)) {
	    // FIXME: the selection of the final domain is fixed for the
	    //        whole program. That is, if there is one function that
	    //        exceeds the threshold then the cheaper domain will be
	    //        used for all functions. We should be able to change
	    //        from one function to another.
	    CRAB_VERBOSE_IF(1,
		      crab::outs() << "Max live per block: "
		                   << max_live_per_blk << "\n"
		                   << "Threshold: "
		                   << params.relational_threshold << "\n");
	    if (max_live_per_blk > params.relational_threshold) {
	      // default domain
	      absdom = INTERVALS;
	    }
	  }
	  
	  if (params.run_liveness) {
	    m_live_map.insert(std::make_pair(cfg_ref, live));	    
	  } else {
	    delete live;
	  }
	} // end for
      }
      
      // -- run the interprocedural analysis
      if (inter_analyses.count({params.sum_dom, params.dom})) {
      	inter_analyses.at({params.sum_dom, params.dom}).analyze(params, results);
      } else {
      	crab::outs() << "Warning: abstract domains not found or enabled.\n"
      		     << "Running " << inter_analyses.at({ZONES_SPLIT_DBM, INTERVALS}).name << "\n";
      	inter_analyses.at({ZONES_SPLIT_DBM, INTERVALS}).analyze(params, results);	
      }
      
      // free liveness map
      if (params.run_liveness) {
        for (auto &p : m_live_map) {
          delete p.second;
	}
      }
    }
  };


  /**
   *   Begin InterCrabLlvm methods
   **/
  InterCrabLlvm::InterCrabLlvm(Module &module, const TargetLibraryInfo &tli,
			       CfgManager &cfg_man,
			       crab::cfg::tracked_precision cfg_precision,
			       heap_abs_ptr heap_abs)
    : m_impl(nullptr) {
    if (!heap_abs)
      heap_abs = boost::make_shared<DummyHeapAbstraction>();

    m_impl = make_unique<InterCrabLlvm_Impl>(module, cfg_precision,
					     heap_abs, m_vfac, cfg_man, tli);
  }

  InterCrabLlvm::~InterCrabLlvm() {}

  void InterCrabLlvm::clear() {
    m_pre_map.clear();
    m_post_map.clear();
    m_checks_db.clear();
  }
  
  void InterCrabLlvm::analyze(AnalysisParams &params,
			      const assumption_map_t &assumptions) {
    InvarianceAnalysisResults results = { m_pre_map, m_post_map, m_checks_db};
    m_impl->Analyze(params, assumptions, results);
  }

  wrapper_dom_ptr InterCrabLlvm::get_pre(const llvm::BasicBlock *block,
					 bool keep_shadows) const {
    std::vector<varname_t> shadows;
    if (!keep_shadows)
      shadows = std::vector<varname_t>(m_vfac.get_shadow_vars().begin(),
				       m_vfac.get_shadow_vars().end());    
    return lookup(m_pre_map, *block, shadows);
  }   

  wrapper_dom_ptr InterCrabLlvm::get_post(const llvm::BasicBlock *block,
					  bool keep_shadows) const {
    std::vector<varname_t> shadows;
    if (!keep_shadows)
      shadows = std::vector<varname_t>(m_vfac.get_shadow_vars().begin(),
				       m_vfac.get_shadow_vars().end());    
    return lookup(m_post_map, *block, shadows);
  }

  const checks_db_t& InterCrabLlvm::get_checks_db() const { return m_checks_db;}
  
  /**
   * End InterCrabLlvm methods
   **/
  
  /**
   * Begin CrabLlvmPass methods
   **/
  CrabLlvmPass::CrabLlvmPass ()
    : llvm::ModulePass (ID), 
      m_mem(boost::make_shared<DummyHeapAbstraction>()),
      m_tli(nullptr) { }

  void CrabLlvmPass::releaseMemory () {
    m_pre_map.clear(); 
    m_post_map.clear();
    m_checks_db.clear();
  }

  bool CrabLlvmPass::runOnFunction (Function &F) {
    if (!CrabInter && isTrackable(F)) {
      IntraCrabLlvm_Impl crab(F, CrabTrackLev, m_mem, m_vfac, m_cfg_man, *m_tli);
      InvarianceAnalysisResults results = { m_pre_map, m_post_map, m_checks_db};
      crab.Analyze(m_params, &F.getEntryBlock(), assumption_map_t(), results);
    }
    return false;
  }
  
  bool CrabLlvmPass::runOnModule (Module &M) {
    #ifdef HAVE_DSA
    m_mem.reset
      (new LlvmDsaHeapAbstraction(M,&getAnalysis<SteensgaardDataStructures>(),
				  CrabDsaDisambiguateUnknown,
				  CrabDsaDisambiguatePtrCast,
				  CrabDsaDisambiguateExternal));
    #endif     

    m_tli = &getAnalysis<TargetLibraryInfoWrapperPass>().getTLI();
    
    m_params.dom = CrabLlvmDomain;
    m_params.sum_dom = CrabSummDomain;
    m_params.run_backward = CrabBackward;
    m_params.run_liveness = CrabLive;
    m_params.relational_threshold = CrabRelationalThreshold;
    m_params.widening_delay = CrabWideningDelay;
    m_params.narrowing_iters = CrabNarrowingIters;
    m_params.widening_jumpset = CrabWideningJumpSet;
    m_params.stats = CrabStats;
    m_params.print_invars = CrabPrintAns;
    m_params.print_preconds = CrabPrintPreCond;
    m_params.print_unjustified_assumptions = CrabPrintUnjustifiedAssumptions;
    m_params.print_summaries = CrabPrintSumm;
    m_params.store_invariants = CrabStoreInvariants;
    m_params.keep_shadow_vars = CrabKeepShadows;
    m_params.check = CrabCheck;
    m_params.check_verbose = CrabCheckVerbose;
    
    CRAB_VERBOSE_IF(1,
	     get_crab_os() << "Started crab-llvm\n"; 
             unsigned num_analyzed_funcs = 0;
             for (auto &F : M) {
	       if (!isTrackable(F)) continue;
               num_analyzed_funcs++;
             }
             get_crab_os() << "Total number of analyzed functions:" 
                           << num_analyzed_funcs << "\n";);
    
    if (CrabInter){
      InterCrabLlvm_Impl inter_crab(M, CrabTrackLev, m_mem, m_vfac, m_cfg_man, *m_tli);
      InvarianceAnalysisResults results = { m_pre_map, m_post_map, m_checks_db};
      inter_crab.Analyze(m_params, assumption_map_t(), results);
    } else {
      for (auto &f : M) {
        runOnFunction (f); 
      }
    }

    if (CrabStats) {
      crab::CrabStats::PrintBrunch (crab::outs());
    }
    
    if (CrabCheck) {
      llvm::outs() << "\n************** ANALYSIS RESULTS ****************\n";
      print_checks(llvm::outs());
      llvm::outs() << "************** ANALYSIS RESULTS END*************\n";
		      
      if (CrabStats) {		     
        llvm::outs() << "\n************** BRUNCH STATS ********************\n";
        if (get_total_checks() == 0) {
	  llvm::outs() << "BRUNCH_STAT Result NOCHECKS\n";
        } else if (get_total_error_checks() > 0) {
 	  llvm::outs() << "BRUNCH_STAT Result FALSE\n";
        } else if (get_total_warning_checks() == 0) {
	  llvm::outs() << "BRUNCH_STAT Result TRUE\n";
        } else {
  	  llvm::outs() << "BRUNCH_STAT Result INCONCLUSIVE\n";
        }
        llvm::outs() << "BRUNCH_STAT NumOfBlocksWithInvariants "
 	 	     << num_nontrivial_blocks << "\n";
        llvm::outs() << "BRUNCH_STAT SizeOfInvariants "       
		     << num_invars << "\n";
        llvm::outs() << "************** BRUNCH STATS END *****************\n\n";
      }
    }
   return false;
  }

  void CrabLlvmPass::getAnalysisUsage (AnalysisUsage &AU) const {
    AU.setPreservesAll ();
    #ifdef HAVE_DSA
    AU.addRequiredTransitive<SteensgaardDataStructures> ();
    #endif 
    AU.addRequired<TargetLibraryInfoWrapperPass>();
    AU.addRequired<UnifyFunctionExitNodes>();
    AU.addRequired<crab_llvm::NameValues>();
  } 
  
  /**
   * For crab-llvm clients
   **/

  bool CrabLlvmPass::has_cfg(llvm::Function &F) {
    return m_cfg_man.has_cfg(F);
  }
  
  cfg_ref_t CrabLlvmPass::get_cfg(llvm::Function &F) {
    assert(m_cfg_man.has_cfg(F));
    return m_cfg_man[F];
  }
  
  // return invariants that hold at the entry of block
  wrapper_dom_ptr
  CrabLlvmPass::get_pre(const llvm::BasicBlock *block, bool keep_shadows) const {
    std::vector<varname_t> shadows;
    if (!keep_shadows)
      shadows = std::vector<varname_t>(m_vfac.get_shadow_vars().begin(),
				       m_vfac.get_shadow_vars().end());    
    return lookup(m_pre_map, *block, shadows);
  }   

  // return invariants that hold at the exit of block
  wrapper_dom_ptr
  CrabLlvmPass::get_post(const llvm::BasicBlock *block, bool keep_shadows) const {
    std::vector<varname_t> shadows;
    if (!keep_shadows)
      shadows = std::vector<varname_t>(m_vfac.get_shadow_vars().begin(),
				       m_vfac.get_shadow_vars().end());    
    return lookup(m_post_map, *block, shadows);
  }

  /**
   * For assertion checking
   **/
  
  unsigned CrabLlvmPass::get_total_checks() const {
    return get_total_safe_checks() +  
           get_total_error_checks() + 
           get_total_warning_checks();
  }

  unsigned CrabLlvmPass::get_total_safe_checks () const {
    return m_checks_db.get_total_safe();
  }

  unsigned CrabLlvmPass::get_total_error_checks () const {
    return m_checks_db.get_total_error();
  }

  unsigned CrabLlvmPass::get_total_warning_checks () const {
    return m_checks_db.get_total_warning();
  }

  void CrabLlvmPass::print_checks (raw_ostream &o) const {
    unsigned safe = get_total_safe_checks();
    unsigned unsafe = get_total_error_checks ();
    unsigned warning = get_total_warning_checks ();
    std::vector<unsigned> cnts = { safe, unsafe, warning};
    unsigned MaxValLen = 0;
    for (auto c: cnts)
      MaxValLen = std::max(MaxValLen,
			   (unsigned)std::to_string(c).size());
    o << std::string((int) MaxValLen - std::to_string(safe).size(), ' ') 
      << safe << std::string (2, ' ') << "Number of total safe checks\n"
      << std::string((int) MaxValLen - std::to_string(unsafe).size(), ' ') 
      << unsafe << std::string (2, ' ') << "Number of total error checks\n"
      << std::string((int) MaxValLen - std::to_string(warning).size(), ' ') 
      << warning << std::string(2, ' ') << "Number of total warning checks\n";
  }

  char crab_llvm::CrabLlvmPass::ID = 0;
  
} // end namespace 

static RegisterPass<crab_llvm::CrabLlvmPass> 
X ("crab-llvm", "Infer invariants using Crab", false, false);
  
   

<|MERGE_RESOLUTION|>--- conflicted
+++ resolved
@@ -828,14 +828,9 @@
       , { WRAPPED_INTERVALS     , { bind_this(this, &IntraCrabLlvm_Impl::analyzeCfg<wrapped_interval_domain_t>), "wrapped intervals" }}
       , { ZONES_SPLIT_DBM       , { bind_this(this, &IntraCrabLlvm_Impl::analyzeCfg<split_dbm_domain_t>), "zones" }}
       , { BOXES                 , { bind_this(this, &IntraCrabLlvm_Impl::analyzeCfg<boxes_domain_t>), "boxes" }}
-<<<<<<< HEAD
       , { MDD_BOXES             , { bind_this(this, &IntraCrabLlvm_Impl::analyzeCfg<mdd_boxes_domain_t>), "mdd-boxes" }}      
-      , { OPT_OCT_APRON         , { bind_this(this, &IntraCrabLlvm_Impl::analyzeCfg<opt_oct_apron_domain_t>), "elina octagons" }}
-      , { PK_APRON              , { bind_this(this, &IntraCrabLlvm_Impl::analyzeCfg<pk_apron_domain_t>), "apron pk" }}
-=======
       , { OCT                   , { bind_this(this, &IntraCrabLlvm_Impl::analyzeCfg<oct_domain_t>), "octagons" }}
       , { PK                    , { bind_this(this, &IntraCrabLlvm_Impl::analyzeCfg<pk_domain_t>), "polyhedra" }}
->>>>>>> da2e9333
       , { TERMS_ZONES           , { bind_this(this, &IntraCrabLlvm_Impl::analyzeCfg<num_domain_t>), "terms with zones" }}
       , { TERMS_DIS_INTERVALS   , { bind_this(this, &IntraCrabLlvm_Impl::analyzeCfg<term_dis_int_domain_t>), "terms with disjunctive intervals" }}
     };
