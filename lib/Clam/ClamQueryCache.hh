--- conflicted
+++ resolved
@@ -17,10 +17,6 @@
 class CrabBuilderManager;
 
 class ClamQueryCache {
-<<<<<<< HEAD
-  using Range = typename ClamQueryAPI::Range;
-=======
->>>>>>> 9bd6adac
   using TagVector = typename ClamQueryAPI::TagVector;
   
   CrabBuilderManager &m_crab_builder_man;
@@ -28,15 +24,9 @@
   llvm::DenseMap<
       std::pair<const llvm::MemoryLocation *, const llvm::MemoryLocation *>,
       llvm::AliasResult> m_alias_cache;
-<<<<<<< HEAD
-  llvm::DenseMap<const llvm::Instruction *, Range> m_range_inst_cache;
-  llvm::DenseMap<std::pair<const llvm::BasicBlock *, const llvm::Value *>,
-                 Range> m_range_value_cache;
-=======
   llvm::DenseMap<const llvm::Instruction *, llvm::ConstantRange> m_range_inst_cache;
   llvm::DenseMap<std::pair<const llvm::BasicBlock *, const llvm::Value *>,
                  llvm::ConstantRange> m_range_value_cache;
->>>>>>> 9bd6adac
   llvm::DenseMap<const llvm::Instruction *, TagVector> m_tag_inst_cache;
   llvm::DenseMap<std::pair<const llvm::BasicBlock *, const llvm::Value *>,
                  TagVector> m_tag_value_cache;
@@ -46,16 +36,6 @@
   llvm::AliasResult alias(const llvm::MemoryLocation &loc1,
                           const llvm::MemoryLocation &loc2,
                           llvm::AAQueryInfo &AAQI);
-<<<<<<< HEAD
-  Range range(const llvm::Instruction &I,
-              llvm::Optional<clam_abstract_domain> invAtEntry);
-  Range range(const llvm::BasicBlock &B, const llvm::Value &V,
-              llvm::Optional<clam_abstract_domain> invAtEntry);
-  llvm::Optional<TagVector> tags(const llvm::Instruction &I,
-	      llvm::Optional<clam_abstract_domain> invAtEntry);
-  llvm::Optional<TagVector> tags(const llvm::BasicBlock &B, const llvm::Value &V,
-              llvm::Optional<clam_abstract_domain> invAtEntry);
-=======
   llvm::ConstantRange range(const llvm::Instruction &I,
 			    llvm::Optional<clam_abstract_domain> invAtEntry);
   llvm::ConstantRange range(const llvm::BasicBlock &B, const llvm::Value &V,
@@ -64,7 +44,6 @@
 				 llvm::Optional<clam_abstract_domain> invAtEntry);
   llvm::Optional<TagVector> tags(const llvm::BasicBlock &B, const llvm::Value &V,
 				 llvm::Optional<clam_abstract_domain> invAtEntry);
->>>>>>> 9bd6adac
   
 };
 } // end namespace clam