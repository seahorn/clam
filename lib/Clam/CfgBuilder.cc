--- conflicted
+++ resolved
@@ -102,11 +102,7 @@
   }
 
   static bool isPointer(const llvm::Type *t, const CrabBuilderParams &params) {
-<<<<<<< HEAD
-    return (t->isPointerTy() && !params.ignore_pointers());
-=======
     return (t->isPointerTy() && params.track_pointers());
->>>>>>> 2eea0f3c
   }
 
   static bool isPointer(const llvm::Value&v, const CrabBuilderParams &params) {
@@ -154,11 +150,7 @@
   static bool isTrackedType(const llvm::Type& ty, const CrabBuilderParams &params) {
     // -- a pointer
     if (ty.isPointerTy()) 
-<<<<<<< HEAD
-      return (!params.ignore_pointers()); 
-=======
       return (params.track_pointers()); 
->>>>>>> 2eea0f3c
     
     // -- always track integer and boolean registers
     return ty.isIntegerTy();
@@ -1278,15 +1270,10 @@
     basic_block_t& m_bb;
     unsigned int m_object_id;
     bool m_has_seahorn_fail;
-<<<<<<< HEAD
-    DenseMap<const statement_t*,const Instruction*> &m_rev_map;
-    std::set<mem_region_t> &m_init_regions;     
-=======
     // reverse **partial** map from Crab statements to LLVM instructions
     DenseMap<const statement_t*,const Instruction*> &m_rev_map;
     // to initialize arrays 
     std::set<mem_region_t> &m_init_regions;
->>>>>>> 2eea0f3c
     const CrabBuilderParams &m_params;
         
     unsigned fieldOffset(const StructType *t, unsigned field) const {
@@ -1305,15 +1292,10 @@
      */
     var_t get_unconstrained_array_index_variable(llvm_variable_factory &vfac) {
       // use static to return always the same variable to save id's
-<<<<<<< HEAD
-      static var_t v(vfac.get(), crab::INT_TYPE, 32);
-      m_bb.havoc(v);
-=======
       /*static*/
       var_t v(vfac.get(), crab::INT_TYPE, 32);
       // XXX: we dont' need to havoc'ed since this variable is never constrained.
       //m_bb.havoc(v);
->>>>>>> 2eea0f3c
       return v;
     }
 
@@ -1671,11 +1653,7 @@
        * This would be unsound in general so we need to be careful.
        **/
       
-<<<<<<< HEAD
-      // if (m_params.do_aggressive_initialize_arrays()) {
-=======
       // if (m_params.enabled_aggressive_array_initialization()) {
->>>>>>> 2eea0f3c
       //   mem_region_t r = GET_REGION(I,&I);
       //   bool isMainCaller = I.getParent()->getParent()->getName().equals("main");
       //   if (isMainCaller && !r.isUnknown()) {
@@ -1710,11 +1688,8 @@
 	  m_bb.array_assign(m_lfac.mkArrayVar(dst_reg), m_lfac.mkArrayVar(src_reg));
 	}
       } else if (MemSetInst *MSI = dyn_cast<MemSetInst>(&I)) {
-<<<<<<< HEAD
-	if (m_params.do_aggressive_initialize_arrays() && isInteger(*(MSI->getValue()))) {
-=======
-	if (m_params.enabled_aggressive_array_initialization() && isInteger(*(MSI->getValue()))) {
->>>>>>> 2eea0f3c
+	if (m_params.enabled_aggressive_array_initialization() &&
+	    isInteger(*(MSI->getValue()))) {
 	  Value* dst = MSI->getDest();
 	  mem_region_t r = get_region(m_mem, parent, dst);
 	  if (r.isUnknown()) return;
@@ -2475,9 +2450,6 @@
 	     * to identify for a given pointer its offset wrt to its
 	     * allocation site.
 	     **/
-<<<<<<< HEAD
-	    var_t idx = get_unconstrained_array_index_variable(m_lfac.get_vfac()); 
-=======
 	    var_t idx = get_unconstrained_array_index_variable(m_lfac.get_vfac());
 
 	    /** 
@@ -2490,7 +2462,6 @@
 	       (&(func.getEntryBlock()) == I.getParent()) &&
 	       is_uninit_region);
 
->>>>>>> 2eea0f3c
 	    if (val->isVar()) {
 	      var_t t = val->getVar();
 	      // Due to heap abstraction imprecisions, it can happen
@@ -2501,41 +2472,23 @@
 		// XXX: this truncate operation can overflow but the
 		// store instruction does not overflow
 		m_bb.truncate(val->getVar(), t);
-<<<<<<< HEAD
-	      } 
-	      auto const* crab_stmt = m_bb.array_store(m_lfac.mkArrayVar(r), idx, t, 
-						       m_dl->getTypeAllocSize(ty),
-						       r.getSingleton() != nullptr);
-=======
 	      }
 	      auto const* crab_stmt =
 		m_bb.array_store(m_lfac.mkArrayVar(r), idx, t, 
 				 m_dl->getTypeAllocSize(ty), is_strong_update);
->>>>>>> 2eea0f3c
 	      insert_rev_map(crab_stmt, I);
 	    } else {
 	      if (val->isInt()) {
 		auto const* crab_stmt =
 		  m_bb.array_store(m_lfac.mkArrayVar(r), idx, m_lfac.getIntCst(val),
-<<<<<<< HEAD
-				   m_dl->getTypeAllocSize(ty),
-				   r.getSingleton() != nullptr);
-=======
 				   m_dl->getTypeAllocSize(ty), is_strong_update);
->>>>>>> 2eea0f3c
 		insert_rev_map(crab_stmt, I);
 	      } else if (val->isBool()){
 		auto const* crab_stmt =
 		  m_bb.array_store(m_lfac.mkArrayVar(r), idx, 
 				   m_lfac.isBoolTrue(val) ? number_t(1): number_t(0),
-<<<<<<< HEAD
-				   m_dl->getTypeAllocSize(ty),
-				   r.getSingleton() != nullptr);
-		insert_rev_map(crab_stmt, I);		
-=======
 				   m_dl->getTypeAllocSize(ty), is_strong_update);
 		insert_rev_map(crab_stmt, I);
->>>>>>> 2eea0f3c
 	      } else { /* unreachable */}
 	    }
 	  }
@@ -2671,15 +2624,9 @@
 	m_bb.ptr_new_object(lhs->getVar(), m_object_id++);
       }
 
-<<<<<<< HEAD
-      Function& parent = *(I.getParent()->getParent());
-      if (m_params.do_initialize_arrays()) {
-	mem_region_t r = get_region(m_mem, parent, &I);
-=======
       Function& func = *(I.getParent()->getParent());
       if (m_params.enabled_array_initialization()) {
 	mem_region_t r = get_region(m_mem, func, &I);
->>>>>>> 2eea0f3c
 	if (!r.isUnknown()) {
 	  
 	  // Nodes which do not have an explicit initialization are
@@ -2761,11 +2708,7 @@
         return;
       }
 
-<<<<<<< HEAD
-      if (m_params.do_initialize_arrays() &&
-=======
       if (m_params.enabled_array_initialization() &&
->>>>>>> 2eea0f3c
 	  (isZeroInitializer(callee) || isIntInitializer(callee))) {
 	doInitializer(I);
 	return;
@@ -3245,11 +3188,7 @@
      ** This is not sound in general so we need to be careful.
      **/
     /// Allocate arrays with initial values 
-<<<<<<< HEAD
-    // if (m_params.do_aggressive_initialize_arrays()) {
-=======
     // if (m_params.enabled_aggressive_array_initialization()) {
->>>>>>> 2eea0f3c
     //   // getNewRegions returns all the new nodes created by the
     //   // function (via malloc-like functions) except if the function
     //   // is main.
