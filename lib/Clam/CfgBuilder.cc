--- conflicted
+++ resolved
@@ -1711,16 +1711,9 @@
 
 /* Special functions for verification */
 void CrabIntraBlockBuilder::doVerifierCall(CallInst &I) {
-<<<<<<< HEAD
+  crab::ScopedCrabStats __st__("CFG.Builder.visitCall.SpecialVerifierFn");      
   CallBase &CB = I;
   const Value *calleeV = CB.getCalledOperand();
-=======
-  crab::ScopedCrabStats __st__("CFG.Builder.visitCall.SpecialVerifierFn");      
-  
-  CallSite CS(&I);
-
-  const Value *calleeV = CS.getCalledValue();
->>>>>>> bc1a2e0e
   const Function *callee = dyn_cast<Function>(calleeV->stripPointerCasts());
   if (!callee) {
     return;
@@ -2309,12 +2302,8 @@
 }
 
 /* malloc-like functions */
-<<<<<<< HEAD
 void CrabIntraBlockBuilder::doAllocFn(CallInst &I) {
-=======
-void CrabIntraBlockBuilder::doAllocFn(Instruction &I) {
   crab::ScopedCrabStats __st__("CFG.Builder.visitCall.AllocFn");      
->>>>>>> bc1a2e0e
   auto addMakeRefFromVal = [this, &I]
     (crab_lit_ref_t retRef, Region rgn, const Value &size) {
        crab_lit_ref_t litS = m_lfac.getLit(size);
@@ -2430,12 +2419,8 @@
 }
 
 /* free-like functions */
-<<<<<<< HEAD
 void CrabIntraBlockBuilder::doFreeFn(CallInst &I) {
-=======
-void CrabIntraBlockBuilder::doFreeFn(Instruction &I) {
   crab::ScopedCrabStats __st__("CFG.Builder.visitCall.FreeFn");      
->>>>>>> bc1a2e0e
   if (m_params.trackMemory()) {
     CallBase &CB = I;
     crab_lit_ref_t Ptr = m_lfac.getLit(*(CB.getArgOperand(0)));
@@ -3201,14 +3186,9 @@
 }
 
 void CrabIntraBlockBuilder::visitCallInst(CallInst &I) {
-<<<<<<< HEAD
+  crab::ScopedCrabStats __st__("CFG.Builder.visitCall");      
   CallBase &CB(I);
   const Value *calleeV = CB.getCalledOperand();
-=======
-  crab::ScopedCrabStats __st__("CFG.Builder.visitCall");  
-  CallSite CS(&I);
-  const Value *calleeV = CS.getCalledValue();
->>>>>>> bc1a2e0e
   const Function *callee =
       dyn_cast<Function>(calleeV->stripPointerCastsAndAliases());
 
@@ -4219,7 +4199,7 @@
   CRAB_VERBOSE_IF(1,
 		  crab::get_msg_stream() 
 		  << "Starting CFG construction for "
-		  << m_func.getName() << "\n";);
+		  << m_func.getName().str() << "\n";);
 		  
 
   // HACK: search for seahorn.fail
@@ -4347,7 +4327,7 @@
   CRAB_VERBOSE_IF(1,
 		  crab::get_msg_stream() 
 		  << "Finished CFG construction for "
-		  << m_func.getName() << "\n";);
+		  << m_func.getName().str() << "\n";);
 
   
   if (m_params.simplify) {
@@ -5031,15 +5011,9 @@
  *    - a_i1,...,a_in are read-only and modified regions by foo.
  *    - a_o1,...,a_om are modified and new regions created inside foo.
  **/
-<<<<<<< HEAD
 void CrabIntraBlockBuilder::doCallInst(CallInst &I) {
+  crab::ScopedCrabStats __st__("CFG.Builder.visitCall.doCallSite");  
   CallBase &CB(I);
-=======
-void CrabIntraBlockBuilder::doCallSite(CallInst &I) {
-  crab::ScopedCrabStats __st__("CFG.Builder.visitCall.doCallSite");  
-  
-  CallSite CS(&I);
->>>>>>> bc1a2e0e
   const Function *calleeF =
       dyn_cast<Function>(CB.getCalledOperand()->stripPointerCastsAndAliases());
   assert(calleeF);
@@ -5388,14 +5362,8 @@
                                             bool_assert(b);
    */
   // clang-format on
-
-<<<<<<< HEAD
+  crab::ScopedCrabStats __st__("CFG.Builder.visitCall.doCrabSpecialIntrinsic");    
   CallBase &CB(I);
-  
-=======
-  crab::ScopedCrabStats __st__("CFG.Builder.visitCall.doCrabSpecialIntrinsic");    
-  CallSite CS(&I);
->>>>>>> bc1a2e0e
   const Function *calleeF =
       dyn_cast<Function>(CB.getCalledOperand()->stripPointerCastsAndAliases());
   assert(calleeF);
