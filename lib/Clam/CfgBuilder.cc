--- conflicted
+++ resolved
@@ -1120,7 +1120,7 @@
       if (len_ref && val_ref && len_ref->isInt()) {
 	lin_exp_t lb_idx(number_t(0));
 	lin_exp_t ub_idx(m_lfac.getExp(len_ref) - 1);
-	uint64_t elem_size = MSI->getAlignment(); /*double check this*/
+	uint64_t elem_size = MSI->getDestAlignment(); /*double check this*/
 	if (val_ref->isInt()) {
 	  if (val_ref->isVar()) {
 	    if (m_params.enabled_aggressive_array_initialization() &&
@@ -1633,68 +1633,6 @@
       return;
     }
 
-<<<<<<< HEAD
-      Function& parent = *(I.getParent()->getParent());      
-      if (MemCpyInst *MCI = dyn_cast<MemCpyInst>(&I)) {
-	Value* src = MCI->getSource();
-	Value* dst = MCI->getDest();
-	mem_region_t src_reg = get_region(m_mem, parent, src);
-	mem_region_t dst_reg = get_region(m_mem, parent, dst); 
-	if (dst_reg.isUnknown() || src_reg.isUnknown()) return;
-	m_bb.havoc(m_lfac.mkArrayVar(dst_reg));
-	if (dst_reg.get_type() == src_reg.get_type()) {
-	  m_bb.array_assign(m_lfac.mkArrayVar(dst_reg), m_lfac.mkArrayVar(src_reg));
-	}
-      } else if (MemSetInst *MSI = dyn_cast<MemSetInst>(&I)) {
-	if (m_params.enabled_aggressive_array_initialization() && isInteger(*(MSI->getValue()))) {
-	  Value* dst = MSI->getDest();
-	  mem_region_t r = get_region(m_mem, parent, dst);
-	  if (r.isUnknown()) return;
-
-	  crab_lit_ref_t len_ref = m_lfac.getLit(*(MSI->getLength()));
-	  crab_lit_ref_t val_ref = m_lfac.getLit(*(MSI->getValue()));
-	  if (!len_ref || !val_ref) return;
-	  
-	  if (len_ref->isInt()) {
-	    lin_exp_t lb_idx(number_t(0));
-	    lin_exp_t ub_idx(m_lfac.getExp(len_ref) -1);
-	    var_t arr_var = m_lfac.mkArrayVar(r);
-	    uint64_t elem_size = MSI->getDestAlignment(); 
-	    if (val_ref->isInt()) {
-	      if (m_init_regions.insert(r).second) {
-		if (val_ref->isVar()) {
-		  m_bb.array_init(arr_var, lb_idx, ub_idx, val_ref->getVar(), elem_size);
-		} else {
-		  m_bb.array_init(arr_var, lb_idx, ub_idx,
-				  m_lfac.getIntCst(val_ref), elem_size);
-		}
-	      }
-	    } else if (val_ref->isBool()) {
-	      if (m_init_regions.insert(r).second) {	      
-		if (val_ref->isVar()) {
-		  m_bb.array_init(arr_var, lb_idx, ub_idx, val_ref->getVar(), elem_size);
-		} else {
-		  m_bb.array_init(arr_var, lb_idx, ub_idx,
-				  m_lfac.isBoolTrue(val_ref) ? number_t(1): number_t(0),
-				  elem_size);
-		}
-	      }
-	    } else if (val_ref->isPtr()) {
-	      /** This should not happen since we ignore array of pointers **/
-	      m_bb.havoc(arr_var);	      
-	    }
-	  }
-	} else {
-	  if (!isInteger(*(MSI->getValue()))) {
-	    CLAM_WARNING("Skipped memset instruction of non-integer type.");
-	  } else {
-	    CLAM_WARNING("Skipped memset instruction of integer type. " <<
-			     "You can enable --crab-unsound-array-init on your own risk.");
-	  }
-	}
-      } else if (isa<MemMoveInst>(&I)) {
-	CLAM_WARNING("Skipped memmove instruction");
-=======
     // -- simple cases first: we know the condition is either true or false
     if (ConstantInt *ci = dyn_cast<ConstantInt>(&cond)) {
       if (ci->isOne()) {
@@ -1715,7 +1653,6 @@
         } else {
           m_bb.bool_assign(lhs->getVar(), op2->getVar());
         }
->>>>>>> 227e9d4d
       }
       return;
     }
