--- conflicted
+++ resolved
@@ -1,8 +1,4 @@
 add_subdirectory(Clam)
-<<<<<<< HEAD
-if (TopLevel OR CrabTransforms)
-=======
 if (TopLevel OR CLAM_INCLUDE_TRANSFORMS)
->>>>>>> e1b64bf1
   add_subdirectory(Transforms)
 endif ()
