#pragma once

/**  Program transformation to replace indirect calls with direct calls **/

#include "llvm/ADT/DenseMap.h"
#include "llvm/ADT/SmallVector.h"
#include "llvm/IR/InstVisitor.h"

#include <map> // for multimap
#include <memory>

namespace llvm {
class Module;
class Function;
class CallBase;
class PointerType;
class CallGraph;
} // namespace llvm

namespace clam {

// #define USE_BOUNCE_FUNCTIONS

namespace devirt_impl {
using AliasSetId = const llvm::PointerType *;

/// returns an id of an alias set to which this function belongs
/// requires that CS is an indirect call through a function pointer
AliasSetId typeAliasId(const llvm::Function &F);

/// returns an id of an alias set of the called value
AliasSetId typeAliasId(llvm::CallBase &CB);
} // end namespace devirt_impl

enum CallSiteResolverKind {
  RESOLVER_TYPES,
  RESOLVER_SEA_DSA
};

struct DevirtStats {
  // number of indirect calls
  unsigned m_num_indirect_calls;
  // number of calls resolved
  unsigned m_num_resolved_calls;
  // number of calls unresolved by Dsa
  unsigned m_num_unresolved;
  // number of asm calls
  unsigned m_num_asm_calls;

  DevirtStats()
    : m_num_indirect_calls(0), m_num_resolved_calls(0),
      m_num_unresolved(0), m_num_asm_calls(0) {}

  void dump() const;
};

/*
 * Generic class API for resolving indirect calls
 */
class CallSiteResolver {
protected:
  CallSiteResolverKind m_kind;
  DevirtStats &m_stats;

  CallSiteResolver(CallSiteResolverKind kind, DevirtStats &stats)
      : m_kind(kind), m_stats(stats) {}

public:
  using AliasSetId = devirt_impl::AliasSetId;
  using AliasSet = llvm::SmallVector<const llvm::Function *, 16>;

  virtual ~CallSiteResolver() {}

  CallSiteResolverKind get_kind() const { return m_kind; }

  /* return all possible targets for CS */
  virtual const AliasSet *getTargets(llvm::CallBase &CB) = 0;

#ifdef USE_BOUNCE_FUNCTIONS
  /* for reusing bounce functions */
  virtual llvm::Function *getBounceFunction(llvm::CallBase &CB) = 0;
  virtual void cacheBounceFunction(llvm::CallBase &CB,
                                   llvm::Function *bounce) = 0;
#endif
};

/*
 * Resolve an indirect call by selecting all functions defined in the
 * same module whose type signature matches with the callsite.
 */
class CallSiteResolverByTypes : public CallSiteResolver {
public:
  using AliasSetId = CallSiteResolver::AliasSetId;
  using AliasSet = CallSiteResolver::AliasSet;

  CallSiteResolverByTypes(llvm::Module &M, DevirtStats &stats);

  virtual ~CallSiteResolverByTypes();

<<<<<<< HEAD
  const AliasSet *getTargets(llvm::CallBase &CB);
=======
  virtual const AliasSet *getTargets(llvm::CallSite &CS) override;
>>>>>>> 25f165b2

#ifdef USE_BOUNCE_FUNCTIONS
  llvm::Function *getBounceFunction(llvm::CallBase &CB);
  void cacheBounceFunction(llvm::CallBase &CB, llvm::Function *bounce);
#endif

private:
  /* invariant: the value in TargetsMap's entries is sorted */
  using TargetsMap = llvm::DenseMap<AliasSetId, AliasSet>;
#ifdef USE_BOUNCE_FUNCTIONS
  using BounceMap = llvm::DenseMap<AliasSetId, llvm::Function *>;
#endif

  // -- the module
  llvm::Module &m_M;
  // -- map from alias-id to the corresponding targets
  TargetsMap m_targets_map;
#ifdef USE_BOUNCE_FUNCTIONS
  // -- map alias set id to an existing bounce function
  BounceMap m_bounce_map;
#endif

  void populateTypeAliasSets(void);
};

/*
 * Resolve indirect call by using DSA pointer analysis.
 */
template <typename Dsa>
class CallSiteResolverByDsa final : public CallSiteResolverByTypes {
  /*
    Assume that Dsa provides these methods:
    - bool isComplete(CallBase&)
    - iterator begin(CallBase&)
    - iterator end(CallBase&)
    where each element of iterator is of type Function*
  */

public:
  using AliasSetId = CallSiteResolverByTypes::AliasSetId;
  using AliasSet = CallSiteResolverByTypes::AliasSet;

  CallSiteResolverByDsa(llvm::Module &M, Dsa &dsa, bool incomplete,
                        unsigned max_num_targets, DevirtStats &stats);

  ~CallSiteResolverByDsa();

  const AliasSet *getTargets(llvm::CallBase &CB);

#ifdef USE_BOUNCE_FUNCTIONS
  llvm::Function *getBounceFunction(llvm::CallBase &CB);
  void cacheBounceFunction(llvm::CallBase &CB, llvm::Function *bounceFunction);
#endif

private:
  /* invariant: the value in TargetsMap's entries is sorted */
  using TargetsMap = llvm::DenseMap<llvm::Instruction *, AliasSet>;
#ifdef USE_BOUNCE_FUNCTIONS
  using BounceMap =
      std::multimap<AliasSetId, std::pair<const AliasSet *, llvm::Function *>>;
#endif
  // -- the module
  llvm::Module &m_M;
  // -- the pointer analysis to resolve function pointers
  Dsa &m_dsa;
  // -- Resolve incomplete nodes (unsound, in general)
  bool m_allow_incomplete;
  // -- Maximum number of targets (used to avoid having too large
  // -- bounce functions). if equal to 0 then unlimited.
  unsigned m_max_num_targets;
  // -- map from callsite to the corresponding alias set
  TargetsMap m_targets_map;
#ifdef USE_BOUNCE_FUNCTIONS
  // -- map from alias set id + dsa targets to an existing bounce function
  BounceMap m_bounce_map;
#endif
};

//
// Class: DevirtualizeFunctions
//
//  This transform pass will look for indirect function calls and
//  transform them into a switch statement that selects one of
//  several direct function calls to execute. This transformation
//  pass is parametric on the method used to resolve the call.
//
class DevirtualizeFunctions : public llvm::InstVisitor<DevirtualizeFunctions> {

private:
  using AliasSet = CallSiteResolver::AliasSet;
  using AliasSetId = devirt_impl::AliasSetId;

  // Call graph of the program
  // llvm::CallGraph *m_cg;
  // allow creating of indirect calls during devirtualization
  // (required for soundness)
  bool m_allowIndirectCalls;
  // Worklist of call sites to transform
  llvm::SmallVector<llvm::CallBase *, 32> m_worklist;
  // For stats
  DevirtStats m_stats;

  /// turn the indirect call-site into a direct one
  void mkDirectCall(llvm::CallBase &CS, CallSiteResolver *CSR);

#ifdef USE_BOUNCE_FUNCTIONS
  /// create a bounce function that calls functions directly
  llvm::Function *mkBounceFn(llvm::CallBase &CB, CallSiteResolver *CSR);
#endif

public:
  DevirtualizeFunctions(llvm::CallGraph *cg, bool allowIndirectCalls);

  ~DevirtualizeFunctions();

  DevirtStats &getStats() { return m_stats; }

  const DevirtStats &getStats() const { return m_stats; }

  // Resolve all indirect calls in the Module using a particular
  // callsite resolver.
  bool resolveCallSites(llvm::Module &M, CallSiteResolver *CSR);
  // -- VISITOR IMPLEMENTATION --

  void visitCallBase(llvm::CallBase &CB);
  void visitCallInst(llvm::CallInst &CI);
  void visitInvokeInst(llvm::InvokeInst &II);
};
} // end namespace clam<|MERGE_RESOLUTION|>--- conflicted
+++ resolved
@@ -97,11 +97,7 @@
 
   virtual ~CallSiteResolverByTypes();
 
-<<<<<<< HEAD
-  const AliasSet *getTargets(llvm::CallBase &CB);
-=======
-  virtual const AliasSet *getTargets(llvm::CallSite &CS) override;
->>>>>>> 25f165b2
+  virtual const AliasSet *getTargets(llvm::CallBase &CB) override;
 
 #ifdef USE_BOUNCE_FUNCTIONS
   llvm::Function *getBounceFunction(llvm::CallBase &CB);
