--- conflicted
+++ resolved
@@ -25,16 +25,23 @@
 
 namespace crab_llvm {
 
-  ////
-  // Base numerical domains for user options
-  ////
-  enum CrabDomain { INTERVALS, 
-                    INTERVALS_CONGRUENCES, 
-                    BOXES,
-                    DIS_INTERVALS,
-                    ZONES, 
-                    TERMS,
-                    NUM};
+   ////
+   // Base numerical domains for user options
+   ////
+   enum CrabDomain { INTERVALS, 
+                     INTERVALS_CONGRUENCES, 
+                     BOXES,
+                     DIS_INTERVALS,
+                     ZONES, 
+                     SZONES,
+                     DZONES,
+                     VZONES, 
+                     TERMS,
+                     NUM,
+                     INTV_APRON,
+                     OCT_APRON,
+                     OPT_OCT_APRON,
+                     PK_APRON };
 
   //////
   /// Definition of the abstract domains
@@ -73,16 +80,13 @@
   #else
   typedef boxes_domain<z_number, varname_t> boxes_domain_t;
   #endif 
-<<<<<<< HEAD
+  /// -- DisIntervals
+  typedef dis_interval_domain <z_number, varname_t> dis_interval_domain_t;
   /// -- Apron domains
   typedef apron_domain< z_number, varname_t, apron_domain_id_t::APRON_INT > box_apron_domain_t;
   typedef apron_domain< z_number, varname_t, apron_domain_id_t::APRON_OCT > oct_apron_domain_t;
   typedef apron_domain< z_number, varname_t, apron_domain_id_t::APRON_OPT_OCT > opt_oct_apron_domain_t;
   typedef apron_domain< z_number, varname_t, apron_domain_id_t::APRON_PK > pk_apron_domain_t;
-=======
-  /// -- DisIntervals
-  typedef dis_interval_domain <z_number, varname_t> dis_interval_domain_t;
->>>>>>> 1e5a32bb
   /// -- Array smashing functor domain parameterized with the above
   ///    abstract domains
   typedef array_smashing<interval_domain_t> arr_interval_domain_t;
@@ -93,14 +97,11 @@
   typedef array_smashing<ddbm_domain_t> arr_ddbm_domain_t;
   typedef array_smashing<term_domain_t> arr_term_domain_t;
   typedef array_smashing<boxes_domain_t> arr_boxes_domain_t;
-<<<<<<< HEAD
+  typedef array_smashing<dis_interval_domain_t> arr_dis_interval_domain_t;
   typedef array_smashing<box_apron_domain_t> arr_box_apron_domain_t;
   typedef array_smashing<oct_apron_domain_t> arr_oct_apron_domain_t;
   typedef array_smashing<opt_oct_apron_domain_t> arr_opt_oct_apron_domain_t;
   typedef array_smashing<pk_apron_domain_t> arr_pk_apron_domain_t;
-=======
-  typedef array_smashing<dis_interval_domain_t> arr_dis_interval_domain_t;
->>>>>>> 1e5a32bb
 }
 
 namespace llvm {
@@ -196,15 +197,18 @@
     return o;
   }
 
-<<<<<<< HEAD
+  inline llvm::raw_ostream& operator<< (llvm::raw_ostream& o, 
+                                        crab_llvm::dis_interval_domain_t& inv) {
+    ostringstream s;
+    s << inv;
+    o << s.str ();
+    return o;
+  }
+
   template <typename N, typename V, crab::domains::apron_domain_id_t D>
   inline llvm::raw_ostream& operator<< (llvm::raw_ostream& o, 
                                         crab::domains::apron_domain 
                                         <N,V,D> & inv) {
-=======
-  inline llvm::raw_ostream& operator<< (llvm::raw_ostream& o, 
-                                        crab_llvm::dis_interval_domain_t& inv) {
->>>>>>> 1e5a32bb
     ostringstream s;
     s << inv;
     o << s.str ();
@@ -282,14 +286,11 @@
                     term, 
                     ric, 
                     boxes, 
-<<<<<<< HEAD
+                    dis_intv,
                     intv_apron,
                     oct_apron,
                     opt_oct_apron,
                     pk_apron,
-=======
-                    dis_intv,
->>>>>>> 1e5a32bb
                     arr_intv, 
                     arr_dbm, 
                     arr_sdbm,
@@ -298,15 +299,12 @@
                     arr_term, 
                     arr_ric, 
                     arr_boxes,
-<<<<<<< HEAD
+                    arr_dis_intv,
                     arr_intv_apron,
                     arr_oct_apron,
                     arr_opt_oct_apron,
                     arr_pk_apron
                   } id_t;
-=======
-                    arr_dis_intv} id_t;
->>>>>>> 1e5a32bb
 
      GenericAbsDomWrapper () { }
 
@@ -348,14 +346,11 @@
    DEFINE_BASE_DOMAIN(DDbmDomainWrapper,ddbm_domain_t,ddbm)
    DEFINE_BASE_DOMAIN(TermDomainWrapper,term_domain_t,term)
    DEFINE_BASE_DOMAIN(BoxesDomainWrapper,boxes_domain_t,boxes)
-<<<<<<< HEAD
+   DEFINE_BASE_DOMAIN(DisIntervalDomainWrapper,dis_interval_domain_t,dis_intv)
    DEFINE_BASE_DOMAIN(BoxApronDomainWrapper,box_apron_domain_t,intv_apron)
    DEFINE_BASE_DOMAIN(OctApronDomainWrapper,oct_apron_domain_t,oct_apron)
    DEFINE_BASE_DOMAIN(OptOctApronDomainWrapper,opt_oct_apron_domain_t,opt_oct_apron)
    DEFINE_BASE_DOMAIN(PkApronDomainWrapper,pk_apron_domain_t,pk_apron)
-=======
-   DEFINE_BASE_DOMAIN(DisIntervalDomainWrapper,dis_interval_domain_t,dis_intv)
->>>>>>> 1e5a32bb
 
    // Required only for array versions
    REGISTER_DOMAIN_ID(arr_interval_domain_t,arr_intv)
@@ -366,14 +361,11 @@
    REGISTER_DOMAIN_ID(arr_ddbm_domain_t,arr_ddbm)
    REGISTER_DOMAIN_ID(arr_term_domain_t,arr_term)
    REGISTER_DOMAIN_ID(arr_boxes_domain_t,arr_boxes)
-<<<<<<< HEAD
+   REGISTER_DOMAIN_ID(arr_dis_interval_domain_t,arr_dis_intv)
    REGISTER_DOMAIN_ID(arr_box_apron_domain_t,arr_intv_apron)
    REGISTER_DOMAIN_ID(arr_oct_apron_domain_t,arr_oct_apron)
    REGISTER_DOMAIN_ID(arr_opt_oct_apron_domain_t,arr_opt_oct_apron)
    REGISTER_DOMAIN_ID(arr_pk_apron_domain_t,arr_pk_apron)
-=======
-   REGISTER_DOMAIN_ID(arr_dis_interval_domain_t,arr_dis_intv)
->>>>>>> 1e5a32bb
 
    template<typename B>
    class ArraySmashingDomainWrapper: public GenericAbsDomWrapper {
@@ -443,7 +435,8 @@
          FORGET_MACRO(term_domain_t)
        case GenericAbsDomWrapper::boxes: 
          FORGET_MACRO(boxes_domain_t)
-<<<<<<< HEAD
+       case GenericAbsDomWrapper::dis_intv: 
+         FORGET_MACRO(dis_interval_domain_t)
        case GenericAbsDomWrapper::intv_apron: 
          FORGET_MACRO(box_apron_domain_t)
        case GenericAbsDomWrapper::oct_apron: 
@@ -452,10 +445,6 @@
          FORGET_MACRO(opt_oct_apron_domain_t)
        case GenericAbsDomWrapper::pk_apron: 
          FORGET_MACRO(pk_apron_domain_t)
-=======
-       case GenericAbsDomWrapper::dis_intv: 
-         FORGET_MACRO(dis_interval_domain_t)
->>>>>>> 1e5a32bb
        case GenericAbsDomWrapper::arr_intv:
          FORGET_MACRO(arr_interval_domain_t)
        case GenericAbsDomWrapper::arr_ric:
@@ -472,7 +461,8 @@
          FORGET_MACRO(arr_term_domain_t) 
        case GenericAbsDomWrapper::arr_boxes: 
          FORGET_MACRO(arr_boxes_domain_t) 
-<<<<<<< HEAD
+       case GenericAbsDomWrapper::arr_dis_intv: 
+         FORGET_MACRO(arr_dis_interval_domain_t) 
        case GenericAbsDomWrapper::arr_intv_apron: 
          FORGET_MACRO(arr_box_apron_domain_t) 
        case GenericAbsDomWrapper::arr_oct_apron: 
@@ -481,10 +471,6 @@
          FORGET_MACRO(arr_opt_oct_apron_domain_t) 
        case GenericAbsDomWrapper::arr_pk_apron: 
          FORGET_MACRO(arr_pk_apron_domain_t) 
-=======
-       case GenericAbsDomWrapper::arr_dis_intv: 
-         FORGET_MACRO(arr_dis_interval_domain_t) 
->>>>>>> 1e5a32bb
        default: assert (false && "unreachable");
      }
    }
