///
// CrabLlvm -- Abstract Interpretation-based Analyzer for LLVM bitcode
///

#include "llvm/LinkAllPasses.h"
#include "llvm/IR/LegacyPassManager.h"
#include "llvm/IR/LLVMContext.h"
#include "llvm/IR/Module.h"
#include "llvm/IRReader/IRReader.h"
#include "llvm/Support/CommandLine.h"
#include "llvm/Support/Debug.h"
#include "llvm/Support/ManagedStatic.h"
#include "llvm/Support/PrettyStackTrace.h"
#include "llvm/Support/Signals.h"
#include "llvm/Support/SourceMgr.h"
#include "llvm/Support/FileSystem.h"
#include "llvm/Support/ToolOutputFile.h"
#include "llvm/Support/raw_ostream.h"
#include "llvm/Transforms/IPO.h"
#include "llvm/Bitcode/BitcodeWriter.h"
#include "llvm/Bitcode/BitcodeWriterPass.h"
#include "llvm/IR/Verifier.h"
#include "crab_llvm/config.h"

#ifdef HAVE_LLVM_SEAHORN
#include "llvm_seahorn/Transforms/Scalar.h"
#endif 

#include "crab_llvm/Passes.hh"
#include "crab_llvm/CrabLlvm.hh"
#include "crab_llvm/Transforms/InsertInvariants.hh"
#include "crab/common/debug.hpp"

static llvm::cl::opt<std::string>
InputFilename(llvm::cl::Positional, llvm::cl::desc("<input LLVM bitcode file>"),
              llvm::cl::Required, llvm::cl::value_desc("filename"));

static llvm::cl::opt<std::string>
OutputFilename("o", llvm::cl::desc("Override output filename"),
               llvm::cl::init(""), llvm::cl::value_desc("filename"));

static llvm::cl::opt<bool>
OutputAssembly("S", llvm::cl::desc("Write output as LLVM assembly"));

static llvm::cl::opt<std::string>
AsmOutputFilename("oll", llvm::cl::desc("Output analyzed bitcode"),
               llvm::cl::init(""), llvm::cl::value_desc("filename"));

static llvm::cl::opt<std::string>
DefaultDataLayout("default-data-layout",
                  llvm::cl::desc("data layout string to use if not specified by module"),
                  llvm::cl::init(""), llvm::cl::value_desc("layout-string"));

static llvm::cl::opt<bool>
NoCrab("no-crab", 
        llvm::cl::desc("Output preprocessed bitcode but disabling Crab analysis"),
        llvm::cl::init(false),
        llvm::cl::Hidden);

static llvm::cl::opt<bool>
TurnUndefNondet("crab-turn-undef-nondet", 
                 llvm::cl::desc("Turn undefined behaviour into non-determinism"),
                 llvm::cl::init(false),
                 llvm::cl::Hidden);

static llvm::cl::opt<bool>
LowerUnsignedICmp("crab-lower-unsigned-icmp",
	 llvm::cl::desc("Lower ULT and ULE instructions"),
	 llvm::cl::init(false));

static llvm::cl::opt<bool>
LowerCstExpr("crab-lower-constant-expr",
	 llvm::cl::desc("Lower constant expressions to instructions"),
	 llvm::cl::init(true));

static llvm::cl::opt<bool>
LowerInvoke("crab-lower-invoke",
	 llvm::cl::desc("Lower invoke instructions"),
	 llvm::cl::init(true));

static llvm::cl::opt<bool>
LowerSwitch("crab-lower-switch",
	 llvm::cl::desc("Lower switch instructions"),
	 llvm::cl::init(true));

static llvm::cl::opt<bool>
LowerSelect("crab-lower-select", 
             llvm::cl::desc("Lower all select instructions"),
             llvm::cl::init(false));

static llvm::cl::opt<bool>
PromoteAssume("crab-promote-assume", 
	       llvm::cl::desc("Promote verifier.assume to llvm.assume intrinsics"),
	       llvm::cl::init(false));

/* logging and verbosity */

struct LogOpt {
  void operator=(const std::string &tag) const 
  { crab::CrabEnableLog(tag); } 
};

LogOpt loc;

static llvm::cl::opt<LogOpt, true, llvm::cl::parser<std::string> > 
LogClOption("log",
             llvm::cl::desc("Enable specified log level"),
             llvm::cl::location(loc),
             llvm::cl::value_desc("string"),
             llvm::cl::ValueRequired, llvm::cl::ZeroOrMore);

struct VerboseOpt {
  void operator=(unsigned level) const 
  { crab::CrabEnableVerbosity(level); } 
};

VerboseOpt verbose;

static llvm::cl::opt<VerboseOpt, true, llvm::cl::parser<unsigned> > 
CrabVerbose("crab-verbose",
	    llvm::cl::desc("Enable verbose messages"),
	    llvm::cl::location(verbose),
	    llvm::cl::value_desc("uint"));


struct WarningOpt {
  void operator=(bool val) const 
  { crab::CrabEnableWarningMsg(val); } 
};

WarningOpt warning;

static llvm::cl::opt<WarningOpt, true, llvm::cl::parser<bool> > 
CrabEnableWarning("crab-enable-warnings",
	    llvm::cl::desc("Enable warning messages"),
	    llvm::cl::location(warning),
	    llvm::cl::value_desc("bool"));

struct SanityChecksOpt {
  void operator=(bool val) const 
  { crab::CrabEnableSanityChecks(val); } 
};

SanityChecksOpt sanity;

static llvm::cl::opt<SanityChecksOpt, true, llvm::cl::parser<bool> > 
CrabSanityChecks("crab-sanity-checks",
	    llvm::cl::desc("Enable sanity checks"),
	    llvm::cl::location(sanity),
	    llvm::cl::value_desc("bool"));

using namespace crab_llvm;

// removes extension from filename if there is one
std::string getFileName(const std::string &str) {
  std::string filename = str;
  size_t lastdot = str.find_last_of(".");
  if (lastdot != std::string::npos)
    filename = str.substr(0, lastdot);
  return filename;
}

int main(int argc, char **argv) {
  llvm::llvm_shutdown_obj shutdown;  // calls llvm_shutdown() on exit
  llvm::cl::ParseCommandLineOptions(argc, argv,
  "CrabLlvm-- Abstract Interpretation-based Analyzer of LLVM bitcode\n");

  llvm::sys::PrintStackTraceOnErrorSignal(argv[0]);
  llvm::PrettyStackTraceProgram PSTP(argc, argv);
  llvm::EnableDebugBuffering = true;

  std::error_code error_code;
  llvm::SMDiagnostic err;
  static llvm::LLVMContext context;
  std::unique_ptr<llvm::Module> module;
  std::unique_ptr<llvm::ToolOutputFile> output;
  std::unique_ptr<llvm::ToolOutputFile> asmOutput;
  
  module = llvm::parseIRFile(InputFilename, err, context);
  if (!module) {
    if (llvm::errs().has_colors()) llvm::errs().changeColor(llvm::raw_ostream::RED);
    llvm::errs() << "error: "
                 << "Bitcode was not properly read; " << err.getMessage() << "\n";
    if (llvm::errs().has_colors()) llvm::errs().resetColor();
    return 3;
  }

  if (!AsmOutputFilename.empty())
    asmOutput = 
      llvm::make_unique<llvm::ToolOutputFile>(AsmOutputFilename.c_str(), error_code, 
					      llvm::sys::fs::F_Text);
  if (error_code) {
    if (llvm::errs().has_colors()) 
      llvm::errs().changeColor(llvm::raw_ostream::RED);
    llvm::errs() << "error: Could not open " << AsmOutputFilename << ": " 
                 << error_code.message() << "\n";
    if (llvm::errs().has_colors()) llvm::errs().resetColor();
    return 3;
  }

<<<<<<< HEAD
  if (!OutputFilename.empty ())
    output = llvm::make_unique<llvm::ToolOutputFile>
=======
  if (!OutputFilename.empty())
    output = llvm::make_unique<llvm::tool_output_file>
>>>>>>> d0e9f760
      (OutputFilename.c_str(), error_code, llvm::sys::fs::F_None);
      
  if (error_code) {
    if (llvm::errs().has_colors()) llvm::errs().changeColor(llvm::raw_ostream::RED);
    llvm::errs() << "error: Could not open " << OutputFilename << ": " 
                 << error_code.message() << "\n";
    if (llvm::errs().has_colors()) llvm::errs().resetColor();
    return 3;
  }
  
  ///////////////////////////////
  // initialise and run passes //
  ///////////////////////////////

  llvm::legacy::PassManager pass_manager;
  llvm::PassRegistry &Registry = *llvm::PassRegistry::getPassRegistry();
  llvm::initializeAnalysis(Registry);

  /// call graph and other IPA passes
  // llvm::initializeIPA (Registry);
  // XXX: porting to 3.8
  llvm::initializeCallGraphWrapperPassPass(Registry);
  // XXX: commented while porting to 5.0    
  //llvm::initializeCallGraphPrinterPass(Registry);
  llvm::initializeCallGraphViewerPass(Registry);
  // XXX: not sure if needed anymore
  llvm::initializeGlobalsAAWrapperPassPass(Registry);
    
  // add an appropriate DataLayout instance for the module
  const llvm::DataLayout *dl = &module->getDataLayout();
  if (!dl && !DefaultDataLayout.empty())
  {
    module->setDataLayout(DefaultDataLayout);
    dl = &module->getDataLayout();
  }

  assert(dl && "Could not find Data Layout for the module");
  
  /**
   * Here only passes that are strictly necessary to avoid crashes or
   * useless results. Passes that are only for improving precision
   * should be run in crabllvm-pp.
   **/
    
  // kill unused internal global    
  pass_manager.add(llvm::createGlobalDCEPass()); 
  pass_manager.add(crab_llvm::createRemoveUnreachableBlocksPass());

  // -- promote alloca's to registers
  pass_manager.add(llvm::createPromoteMemoryToRegisterPass());
  #ifdef HAVE_LLVM_SEAHORN
  if (TurnUndefNondet) {
    // -- Turn undef into nondet
    pass_manager.add(llvm_seahorn::createNondetInitPass());
  }
  #endif
  if (LowerInvoke) {
    // -- lower invoke's
    pass_manager.add(llvm::createLowerInvokePass());
    // cleanup after lowering invoke's
    pass_manager.add(llvm::createCFGSimplificationPass());
  }
  // -- ensure one single exit point per function
  pass_manager.add(llvm::createUnifyFunctionExitNodesPass());
  // -- remove unreachable blocks 
  pass_manager.add(crab_llvm::createRemoveUnreachableBlocksPass());
  if (LowerSwitch) {
    // -- remove switch constructions
    pass_manager.add(llvm::createLowerSwitchPass());
    // cleanup after lowering switches
    pass_manager.add(llvm::createCFGSimplificationPass());
  }
  // -- lower constant expressions to instructions
  if (LowerCstExpr) {
    pass_manager.add(crab_llvm::createLowerCstExprPass());
    // cleanup after lowering constant expressions
    pass_manager.add(llvm::createDeadCodeEliminationPass());
  }
  #ifdef HAVE_LLVM_SEAHORN
  if (TurnUndefNondet) {
    pass_manager.add(llvm_seahorn::createDeadNondetElimPass());
  }
  #endif 

  // -- lower ULT and ULE instructions  
  if(LowerUnsignedICmp) {
    pass_manager.add(crab_llvm::createLowerUnsignedICmpPass());   
    // cleanup unnecessary and unreachable blocks   
    pass_manager.add(llvm::createCFGSimplificationPass());
    pass_manager.add(crab_llvm::createRemoveUnreachableBlocksPass());
  }
  
  // -- must be the last ones before running crab.
  if (LowerSelect) {
    pass_manager.add(crab_llvm::createLowerSelectPass());
  }

  if (!NoCrab) {
    /// -- run the crab analyzer
    pass_manager.add(new crab_llvm::CrabLlvmPass());
  }

  if(!AsmOutputFilename.empty()) 
    pass_manager.add(createPrintModulePass(asmOutput->os()));
 
  if (!NoCrab) {
    // -- perform dead code elimination and insert invariants as
    // -- assume instructions
    pass_manager.add(new crab_llvm::InsertInvariants());
    // -- simplify invariants added in the bytecode.
    #ifdef HAVE_LLVM_SEAHORN
    pass_manager.add(llvm_seahorn::createInstructionCombiningPass());
    #else
    pass_manager.add(llvm::createInstructionCombiningPass());
    #endif
    if (PromoteAssume) {
      // -- promote verifier.assume to llvm.assume intrinsics
      pass_manager.add(crab_llvm::createPromoteAssumePass());
    }    
  }
      
  if (!OutputFilename.empty()) {
    if (OutputAssembly)
      pass_manager.add(createPrintModulePass(output->os()));
    else 
      pass_manager.add(createBitcodeWriterPass(output->os()));
  }
  
  pass_manager.run(*module.get());

  if (!AsmOutputFilename.empty()) asmOutput->keep();
  if (!OutputFilename.empty()) output->keep();

  return 0;
}<|MERGE_RESOLUTION|>--- conflicted
+++ resolved
@@ -198,13 +198,8 @@
     return 3;
   }
 
-<<<<<<< HEAD
   if (!OutputFilename.empty ())
     output = llvm::make_unique<llvm::ToolOutputFile>
-=======
-  if (!OutputFilename.empty())
-    output = llvm::make_unique<llvm::tool_output_file>
->>>>>>> d0e9f760
       (OutputFilename.c_str(), error_code, llvm::sys::fs::F_None);
       
   if (error_code) {
