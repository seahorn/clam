# Clam: LLVM front-end for Crab #

Clam is an [Abstract Interpretation](https://en.wikipedia.org/wiki/Abstract_interpretation)-based static analyzer that computes inductive invariants for
LLVM bitcode based on
<<<<<<< HEAD
the [Crab](https://github.com/seahorn/crab) library. 

This branch supports LLVM 10 but there are other branches that support newer LLVM versions.

The available documentation can be found in
our [wiki](https://github.com/seahorn/clam/wiki/Home) and Crab [wiki](https://github.com/seahorn/crab/wiki).

=======
the [Crab](https://github.com/seahorn/crab) library. This branch supports LLVM 14.

The available documentation can be found in both
Clam [wiki](https://github.com/seahorn/clam/wiki/Home) and Crab [wiki](https://github.com/seahorn/crab/wiki).

>>>>>>> aacf7032
<a href="https://github.com/seahorn/crab-llvm/actions"><img src="https://github.com/seahorn/crab-llvm/workflows/CI/badge.svg" title="Ubuntu 18.04 LTS 64bit, g++-6"/></a>

# Docker #

You can get Clam from [Docker Hub](https://hub.docker.com/) (nightly built) using the
command:

     docker pull seahorn/clam-llvm14:nightly

# Requirements #

Clam is written in C++ and uses heavily the Boost library. The
main requirements are:

- Modern C++ compiler supporting c++14 
- Boost >= 1.65
- GMP 
- MPFR (only if `-DCRAB_USE_APRON=ON` or `-DCRAB_USE_ELINA=ON`)
- FLINT (only if `-DCRAB_USE_PPLITE=ON`) 
- Python >= 3.6

In linux, you can install requirements typing the commands:

     sudo apt-get install libboost-all-dev libboost-program-options-dev
     sudo apt-get install libgmp-dev
     sudo apt-get install libmpfr-dev	
     sudo apt-get install libflint-dev

## Tests ##

Testing infrastructure depends on several Python packages. 
To run tests you need to install `lit` and `OutputCheck`:

     pip3 install lit
     pip3 install OutputCheck

# Compilation and installation # 

The basic compilation steps are:

    1. mkdir build && cd build
    2. cmake -DCMAKE_INSTALL_PREFIX=$DIR ../
<<<<<<< HEAD
    3. cmake --build . --target llvm && cmake ..  
    4. cmake --build . --target crab && cmake ..   
    5. cmake --build . --target install 

The command at line 3 will download LLVM 10 and build it from sources. Thus, it might take several minutes depending on your machine.
If you have already installed LLVM 10 in your machine, then add option `-DLLVM_DIR=$LLVM-10_INSTALL_DIR/lib/cmake/llvm` to line 2. 
The command at line 4 will download Crab and compile it from sources. 

Clam provides two components that are installed via the `extra`
target. These components can be used by other projects outside of
Clam. 
=======
    3. cmake --build . --target crab && cmake ..   
    4. cmake --build . --target extra && cmake ..                  
    5. cmake --build . --target install 

The command at line 2 will try to find LLVM 14 from standard paths.
If you installed LLVM 14 in a non-standard path, then add option
`-DLLVM_DIR=$LLVM-14_INSTALL_DIR/lib/cmake/llvm` to line 2.  The
command at line 3 will download Crab and compile it from sources.
Clam uses two external components that are installed via the `extra`
target at line 4. These components are:
>>>>>>> aacf7032
  
* [sea-dsa](https://github.com/seahorn/sea-dsa) is the heap analysis used to translate LLVM memory
  instructions. Details can be
  found [here](https://jorgenavas.github.io/papers/sea-dsa-SAS17.pdf)
  and [here](https://jorgenavas.github.io/papers/tea-dsa-fmcad19.pdf).
  
* [llvm-seahorn](https://github.com/seahorn/llvm-seahorn) provides specialized versions of LLVM components to make them more amenable for verification. `llvm-seahorn` is optional but hightly recommended.  

<<<<<<< HEAD
   `llvm-seahorn` provides specialized versions of `InstCombine` and
   `IndVarSimplify` LLVM passes as well as a LLVM pass to convert undefined values into nondeterministic calls.

The component `sea-dsa` is mandatory and `llvm-seahorn` is optional but highly
recommended. To include these external components, type instead:

    1. mkdir build && cd build
    2. cmake -DCMAKE_INSTALL_PREFIX=$DIR ../
    3. cmake --build . --target llvm && cmake .. 
    4. cmake --build . --target crab && cmake .. 
    5. cmake --build . --target extra && cmake ..                  
    6. cmake --build . --target install 

The Boxes/Apron/Elina domains require third-party libraries. To avoid
=======
The Boxes/Apron/Elina/PPLite domains require third-party libraries. To avoid
>>>>>>> aacf7032
the burden to users who are not interested in those domains, the
installation of the libraries is optional.

- If you want to use the Boxes domain then add `-DCRAB_USE_LDD=ON` option.

- If you want to use the Apron library domains then add
  `-DCRAB_USE_APRON=ON` option.

- If you want to use the Elina library domains then add
  `-DCRAB_USE_ELINA=ON` option.

- If you want to use the PPLite library domains then add
  `-DCRAB_USE_APRON=ON -DCRAB_USE_PPLITE=ON` options.

**Important:** Apron and Elina are currently not compatible so you
cannot enable `-DCRAB_USE_APRON=ON` and `-DCRAB_USE_ELINA=ON` at the same time. 

For instance, to install Clam with Boxes and Apron:

    1. mkdir build && cd build
    2. cmake -DCMAKE_INSTALL_PREFIX=$DIR -DCRAB_USE_LDD=ON -DCRAB_USE_APRON=ON ../
<<<<<<< HEAD
    3. cmake --build . --target llvm && cmake ..  
    4. cmake --build . --target crab && cmake ..
    5. cmake --build . --target extra && cmake ..                
    6. cmake --build . --target ldd && cmake ..
    7. cmake --build . --target apron && cmake ..             
    8. cmake --build . --target install 

For instance, lines 6 and 7 will download, compile and install the Boxes and Apron domains, respectively.
If you have already compiled and installed these libraries in your machine then skip commands at line 6 and 7 and add the following options at line 2.
=======
    3. cmake --build . --target crab && cmake ..
    4. cmake --build . --target extra && cmake ..                
    5. cmake --build . --target ldd && cmake ..
    6. cmake --build . --target apron && cmake ..             
    7. cmake --build . --target install 

For instance, lines 5 and 6 will download, compile and install the
Boxes and Apron libraries, respectively.  If you have already compiled
and installed these libraries in your machine then skip commands at
line 5 and 6 and add the following options at line 2.
>>>>>>> aacf7032

- For Apron: `-DAPRON_ROOT=$APRON_INSTALL_DIR`
- For Elina: `-DELINA_ROOT=$ELINA_INSTALL_DIR`
- For Boxes: `-DCUDD_ROOT=$CUDD_INSTALL_DIR -DLDD_ROOT=$LDD_INSTALL_DIR`
<<<<<<< HEAD
=======
- For PPLite: `-DPPLITE_ROOT=$PPLITE_INSTALL_DIR -DFLINT_ROOT=$FLINT_INSTALL_DIR`
>>>>>>> aacf7032

## Checking installation ## 

To run some regression tests:

     cmake --build . --target test-simple

# Usage #

Clam provides a Python script called `clam.py` (located at `$DIR/bin` where `$DIR` is the directory where Clam was installed) to interact with
users. The simplest command is `clam.py test.c`. Type `clam.py --help`
for all options and read
our [wiki](https://github.com/seahorn/clam/wiki/ClamUsage).
<|MERGE_RESOLUTION|>--- conflicted
+++ resolved
@@ -1,175 +1,121 @@
-# Clam: LLVM front-end for Crab #
-
-Clam is an [Abstract Interpretation](https://en.wikipedia.org/wiki/Abstract_interpretation)-based static analyzer that computes inductive invariants for
-LLVM bitcode based on
-<<<<<<< HEAD
-the [Crab](https://github.com/seahorn/crab) library. 
-
-This branch supports LLVM 10 but there are other branches that support newer LLVM versions.
-
-The available documentation can be found in
-our [wiki](https://github.com/seahorn/clam/wiki/Home) and Crab [wiki](https://github.com/seahorn/crab/wiki).
-
-=======
-the [Crab](https://github.com/seahorn/crab) library. This branch supports LLVM 14.
-
-The available documentation can be found in both
-Clam [wiki](https://github.com/seahorn/clam/wiki/Home) and Crab [wiki](https://github.com/seahorn/crab/wiki).
-
->>>>>>> aacf7032
-<a href="https://github.com/seahorn/crab-llvm/actions"><img src="https://github.com/seahorn/crab-llvm/workflows/CI/badge.svg" title="Ubuntu 18.04 LTS 64bit, g++-6"/></a>
-
-# Docker #
-
-You can get Clam from [Docker Hub](https://hub.docker.com/) (nightly built) using the
-command:
-
-     docker pull seahorn/clam-llvm14:nightly
-
-# Requirements #
-
-Clam is written in C++ and uses heavily the Boost library. The
-main requirements are:
-
-- Modern C++ compiler supporting c++14 
-- Boost >= 1.65
-- GMP 
-- MPFR (only if `-DCRAB_USE_APRON=ON` or `-DCRAB_USE_ELINA=ON`)
-- FLINT (only if `-DCRAB_USE_PPLITE=ON`) 
-- Python >= 3.6
-
-In linux, you can install requirements typing the commands:
-
-     sudo apt-get install libboost-all-dev libboost-program-options-dev
-     sudo apt-get install libgmp-dev
-     sudo apt-get install libmpfr-dev	
-     sudo apt-get install libflint-dev
-
-## Tests ##
-
-Testing infrastructure depends on several Python packages. 
-To run tests you need to install `lit` and `OutputCheck`:
-
-     pip3 install lit
-     pip3 install OutputCheck
-
-# Compilation and installation # 
-
-The basic compilation steps are:
-
-    1. mkdir build && cd build
-    2. cmake -DCMAKE_INSTALL_PREFIX=$DIR ../
-<<<<<<< HEAD
-    3. cmake --build . --target llvm && cmake ..  
-    4. cmake --build . --target crab && cmake ..   
-    5. cmake --build . --target install 
-
-The command at line 3 will download LLVM 10 and build it from sources. Thus, it might take several minutes depending on your machine.
-If you have already installed LLVM 10 in your machine, then add option `-DLLVM_DIR=$LLVM-10_INSTALL_DIR/lib/cmake/llvm` to line 2. 
-The command at line 4 will download Crab and compile it from sources. 
-
-Clam provides two components that are installed via the `extra`
-target. These components can be used by other projects outside of
-Clam. 
-=======
-    3. cmake --build . --target crab && cmake ..   
-    4. cmake --build . --target extra && cmake ..                  
-    5. cmake --build . --target install 
-
-The command at line 2 will try to find LLVM 14 from standard paths.
-If you installed LLVM 14 in a non-standard path, then add option
-`-DLLVM_DIR=$LLVM-14_INSTALL_DIR/lib/cmake/llvm` to line 2.  The
-command at line 3 will download Crab and compile it from sources.
-Clam uses two external components that are installed via the `extra`
-target at line 4. These components are:
->>>>>>> aacf7032
-  
-* [sea-dsa](https://github.com/seahorn/sea-dsa) is the heap analysis used to translate LLVM memory
-  instructions. Details can be
-  found [here](https://jorgenavas.github.io/papers/sea-dsa-SAS17.pdf)
-  and [here](https://jorgenavas.github.io/papers/tea-dsa-fmcad19.pdf).
-  
-* [llvm-seahorn](https://github.com/seahorn/llvm-seahorn) provides specialized versions of LLVM components to make them more amenable for verification. `llvm-seahorn` is optional but hightly recommended.  
-
-<<<<<<< HEAD
-   `llvm-seahorn` provides specialized versions of `InstCombine` and
-   `IndVarSimplify` LLVM passes as well as a LLVM pass to convert undefined values into nondeterministic calls.
-
-The component `sea-dsa` is mandatory and `llvm-seahorn` is optional but highly
-recommended. To include these external components, type instead:
-
-    1. mkdir build && cd build
-    2. cmake -DCMAKE_INSTALL_PREFIX=$DIR ../
-    3. cmake --build . --target llvm && cmake .. 
-    4. cmake --build . --target crab && cmake .. 
-    5. cmake --build . --target extra && cmake ..                  
-    6. cmake --build . --target install 
-
-The Boxes/Apron/Elina domains require third-party libraries. To avoid
-=======
-The Boxes/Apron/Elina/PPLite domains require third-party libraries. To avoid
->>>>>>> aacf7032
-the burden to users who are not interested in those domains, the
-installation of the libraries is optional.
-
-- If you want to use the Boxes domain then add `-DCRAB_USE_LDD=ON` option.
-
-- If you want to use the Apron library domains then add
-  `-DCRAB_USE_APRON=ON` option.
-
-- If you want to use the Elina library domains then add
-  `-DCRAB_USE_ELINA=ON` option.
-
-- If you want to use the PPLite library domains then add
-  `-DCRAB_USE_APRON=ON -DCRAB_USE_PPLITE=ON` options.
-
-**Important:** Apron and Elina are currently not compatible so you
-cannot enable `-DCRAB_USE_APRON=ON` and `-DCRAB_USE_ELINA=ON` at the same time. 
-
-For instance, to install Clam with Boxes and Apron:
-
-    1. mkdir build && cd build
-    2. cmake -DCMAKE_INSTALL_PREFIX=$DIR -DCRAB_USE_LDD=ON -DCRAB_USE_APRON=ON ../
-<<<<<<< HEAD
-    3. cmake --build . --target llvm && cmake ..  
-    4. cmake --build . --target crab && cmake ..
-    5. cmake --build . --target extra && cmake ..                
-    6. cmake --build . --target ldd && cmake ..
-    7. cmake --build . --target apron && cmake ..             
-    8. cmake --build . --target install 
-
-For instance, lines 6 and 7 will download, compile and install the Boxes and Apron domains, respectively.
-If you have already compiled and installed these libraries in your machine then skip commands at line 6 and 7 and add the following options at line 2.
-=======
-    3. cmake --build . --target crab && cmake ..
-    4. cmake --build . --target extra && cmake ..                
-    5. cmake --build . --target ldd && cmake ..
-    6. cmake --build . --target apron && cmake ..             
-    7. cmake --build . --target install 
-
-For instance, lines 5 and 6 will download, compile and install the
-Boxes and Apron libraries, respectively.  If you have already compiled
-and installed these libraries in your machine then skip commands at
-line 5 and 6 and add the following options at line 2.
->>>>>>> aacf7032
-
-- For Apron: `-DAPRON_ROOT=$APRON_INSTALL_DIR`
-- For Elina: `-DELINA_ROOT=$ELINA_INSTALL_DIR`
-- For Boxes: `-DCUDD_ROOT=$CUDD_INSTALL_DIR -DLDD_ROOT=$LDD_INSTALL_DIR`
-<<<<<<< HEAD
-=======
-- For PPLite: `-DPPLITE_ROOT=$PPLITE_INSTALL_DIR -DFLINT_ROOT=$FLINT_INSTALL_DIR`
->>>>>>> aacf7032
-
-## Checking installation ## 
-
-To run some regression tests:
-
-     cmake --build . --target test-simple
-
-# Usage #
-
-Clam provides a Python script called `clam.py` (located at `$DIR/bin` where `$DIR` is the directory where Clam was installed) to interact with
-users. The simplest command is `clam.py test.c`. Type `clam.py --help`
-for all options and read
-our [wiki](https://github.com/seahorn/clam/wiki/ClamUsage).
+# Clam: LLVM front-end for Crab #
+
+Clam is an [Abstract Interpretation](https://en.wikipedia.org/wiki/Abstract_interpretation)-based static analyzer that computes inductive invariants for
+LLVM bitcode based on
+the [Crab](https://github.com/seahorn/crab) library. This branch supports LLVM 14.
+
+The available documentation can be found in both
+Clam [wiki](https://github.com/seahorn/clam/wiki/Home) and Crab [wiki](https://github.com/seahorn/crab/wiki).
+
+Clam is an [Abstract Interpretation](https://en.wikipedia.org/wiki/Abstract_interpretation)-based static analyzer that computes inductive invariants for
+LLVM bitcode based on
+the [Crab](https://github.com/seahorn/crab) library. 
+
+# Docker #
+
+You can get Clam from [Docker Hub](https://hub.docker.com/) (nightly built) using the
+command:
+
+     docker pull seahorn/clam-llvm14:nightly
+
+# Requirements #
+
+Clam is written in C++ and uses heavily the Boost library. The
+main requirements are:
+
+- Modern C++ compiler supporting c++14 
+- Boost >= 1.65
+- GMP 
+- MPFR (only if `-DCRAB_USE_APRON=ON` or `-DCRAB_USE_ELINA=ON`)
+- FLINT (only if `-DCRAB_USE_PPLITE=ON`) 
+- Python >= 3.6
+
+In linux, you can install requirements typing the commands:
+
+     sudo apt-get install libboost-all-dev libboost-program-options-dev
+     sudo apt-get install libgmp-dev
+     sudo apt-get install libmpfr-dev	
+     sudo apt-get install libflint-dev
+
+## Tests ##
+
+Testing infrastructure depends on several Python packages. 
+To run tests you need to install `lit` and `OutputCheck`:
+
+     pip3 install lit
+     pip3 install OutputCheck
+
+# Compilation and installation # 
+
+The basic compilation steps are:
+
+    1. mkdir build && cd build
+    2. cmake -DCMAKE_INSTALL_PREFIX=$DIR ../
+    3. cmake --build . --target crab && cmake ..   
+    4. cmake --build . --target extra && cmake ..                  
+    5. cmake --build . --target install 
+
+The command at line 2 will try to find LLVM 14 from standard paths.
+If you installed LLVM 14 in a non-standard path, then add option
+`-DLLVM_DIR=$LLVM-14_INSTALL_DIR/lib/cmake/llvm` to line 2.  The
+command at line 3 will download Crab and compile it from sources.
+Clam uses two external components that are installed via the `extra`
+target at line 4. These components are:
+  
+* [sea-dsa](https://github.com/seahorn/sea-dsa) is the heap analysis used to translate LLVM memory
+  instructions. Details can be
+  found [here](https://jorgenavas.github.io/papers/sea-dsa-SAS17.pdf)
+  and [here](https://jorgenavas.github.io/papers/tea-dsa-fmcad19.pdf).
+  
+* [llvm-seahorn](https://github.com/seahorn/llvm-seahorn) provides specialized versions of LLVM components to make them more amenable for verification. `llvm-seahorn` is optional but hightly recommended.  
+
+The Boxes/Apron/Elina/PPLite domains require third-party libraries. To avoid
+the burden to users who are not interested in those domains, the
+installation of the libraries is optional.
+
+- If you want to use the Boxes domain then add `-DCRAB_USE_LDD=ON` option.
+
+- If you want to use the Apron library domains then add
+  `-DCRAB_USE_APRON=ON` option.
+
+- If you want to use the Elina library domains then add
+  `-DCRAB_USE_ELINA=ON` option.
+
+- If you want to use the PPLite library domains then add
+  `-DCRAB_USE_APRON=ON -DCRAB_USE_PPLITE=ON` options.
+
+**Important:** Apron and Elina are currently not compatible so you
+cannot enable `-DCRAB_USE_APRON=ON` and `-DCRAB_USE_ELINA=ON` at the same time. 
+
+For instance, to install Clam with Boxes and Apron:
+
+    1. mkdir build && cd build
+    2. cmake -DCMAKE_INSTALL_PREFIX=$DIR -DCRAB_USE_LDD=ON -DCRAB_USE_APRON=ON ../
+    3. cmake --build . --target crab && cmake ..
+    4. cmake --build . --target extra && cmake ..                
+    5. cmake --build . --target ldd && cmake ..
+    6. cmake --build . --target apron && cmake ..             
+    7. cmake --build . --target install 
+
+For instance, lines 5 and 6 will download, compile and install the
+Boxes and Apron libraries, respectively.  If you have already compiled
+and installed these libraries in your machine then skip commands at
+line 5 and 6 and add the following options at line 2.
+
+- For Apron: `-DAPRON_ROOT=$APRON_INSTALL_DIR`
+- For Elina: `-DELINA_ROOT=$ELINA_INSTALL_DIR`
+- For Boxes: `-DCUDD_ROOT=$CUDD_INSTALL_DIR -DLDD_ROOT=$LDD_INSTALL_DIR`
+- For PPLite: `-DPPLITE_ROOT=$PPLITE_INSTALL_DIR -DFLINT_ROOT=$FLINT_INSTALL_DIR`
+
+## Checking installation ## 
+
+To run some regression tests:
+
+     cmake --build . --target test-simple
+
+# Usage #
+
+Clam provides a Python script called `clam.py` (located at `$DIR/bin` where `$DIR` is the directory where Clam was installed) to interact with
+users. The simplest command is `clam.py test.c`. Type `clam.py --help`
+for all options and read
+our [wiki](https://github.com/seahorn/clam/wiki/ClamUsage).