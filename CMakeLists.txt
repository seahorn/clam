project(CrabLlvm)

cmake_minimum_required(VERSION 2.8.11)

set (CrabLlvm_VERSION_MAJOR 0)
set (CrabLlvm_VERSION_MINOR 1)
set (CrabLlvm_VERSION_PATCH 0)
#set (CrabLlvm_VERSION_TWEAK "rc1")

if (CMAKE_SOURCE_DIR STREQUAL CMAKE_BINARY_DIR )
  message (FATAL_ERROR
    "In-source builds are not allowed. Please clean your source tree and try again.")
endif()

# determine if this is top-level or embedded project
if (PROJECT_NAME STREQUAL CMAKE_PROJECT_NAME)
  set (TopLevel TRUE)
else()
  set (TopLevel FALSE)
endif()

if (TopLevel)
  if (NOT PACKAGE_VERSION)
     set(PACKAGE_VERSION
       "${CrabLlvm_VERSION_MAJOR}.${CrabLlvm_VERSION_MINOR}.${CrabLlvm_VERSION_PATCH}")
     if (DEFINED CrabLlvm_VERSION_TWEAK)
       set (PACKAGE_VERSION "${PACKAGE_VERSION}-${CrabLlvm_VERSION_TWEAK}")
     endif()
     set (CrabLlvm_VERSION_INFO ${PACKAGE_VERSION})
  endif()
endif ()

option (USE_LDD "Enable ldd" OFF)

# put static libraries first
set(CMAKE_FIND_LIBRARY_SUFFIXES ".a" ${CMAKE_FIND_LIBRARY_SUFFIXES})

# Add path for custom modules
list (APPEND CMAKE_MODULE_PATH "${CMAKE_CURRENT_SOURCE_DIR}/cmake")

if (TopLevel)
  set (CUSTOM_BOOST_ROOT "" CACHE PATH "Path to custom boost installation.")
  if (CUSTOM_BOOST_ROOT)
    set (BOOST_ROOT ${CUSTOM_BOOST_ROOT})
    set (Boost_NO_SYSTEM_PATHS "ON")
    
  endif()

  option (CRABLLVM_STATIC_EXE "Static executable." OFF)

  set (Boost_USE_STATIC_LIBS ON)
  find_package (Boost 1.55 REQUIRED COMPONENTS system unit_test_framework)
  IF (Boost_FOUND)
    include_directories (${Boost_INCLUDE_DIRS})
  endif ()

  # put static libraries first
  set(CMAKE_FIND_LIBRARY_SUFFIXES ".a" ${CMAKE_FIND_LIBRARY_SUFFIXES})

endif ()


include(ExternalProject)
set_property(DIRECTORY PROPERTY EP_STEP_TARGETS configure build test)

find_package (Git)

if (GIT_FOUND)
  if (TopLevel)
    set (DSA_SEAHORN_REPO "https://github.com/seahorn/dsa-seahorn"
      CACHE STRING "dsa-seahorn repo")
    set (SEAHORN_LLVM_REPO "https://github.com/seahorn/llvm-seahorn"
      CACHE STRING "seahorn-llvm repo")
    add_custom_target (dsa-seahorn-git
      ${GIT_EXECUTABLE} clone ${DSA_SEAHORN_REPO} ${CMAKE_SOURCE_DIR}/dsa-seahorn)
    add_custom_target (seahorn-llvm-git
      ${GIT_EXECUTABLE} clone ${SEAHORN_LLVM_REPO} ${CMAKE_SOURCE_DIR}/llvm-seahorn)
    add_custom_target (extra DEPENDS dsa-seahorn-git seahorn-llvm-git)
  endif ()
else ()
  if (TopLevel)
    message (STATUS "Could not find git. Not adding 'extra' target.")
  endif ()
endif ()

if (USE_LDD)
  if (GIT_FOUND)
    if (NOT HAVE_LDD)
       set (LDD_TAG "origin/master" CACHE STRING "ldd tag to use")
       set (LDD_REPO "http://git.code.sf.net/p/lindd/code" CACHE STRING "ldd repository")
       ExternalProject_Add(ldd
         GIT_REPOSITORY ${LDD_REPO}
         GIT_TAG ${LDD_TAG}
         PREFIX ${CMAKE_BINARY_DIR}/ldd
         INSTALL_DIR ${CMAKE_BINARY_DIR}/run/ldd
         CMAKE_ARGS
         -DCMAKE_C_COMPILER=${CMAKE_C_COMPILER} -DCMAKE_CXX_COMPILER=${CMAKE_CXX_COMPILER}
         -DCMAKE_BUILD_TYPE:STRING=${CMAKE_BUILD_TYPE}
         -DCMAKE_INSTALL_PREFIX:PATH=<INSTALL_DIR>
         TEST_AFTER_INSTALL 1
         TEST_COMMAND ${CMAKE_COMMAND} -E touch ${CMAKE_CURRENT_LIST_FILE}
         LOG_DOWNLOAD 1
         LOG_CONFIGURE 1
         LOG_BUILD 1
         LOG_INSTALL 1)
    endif ()
  else ()
    message (STATUS "Could not find git. Not downloading ldd")
  endif()

  find_package(Ldd)
  if (LDD_FOUND)
    set (CMAKE_CXX_FLAGS "${CMAKE_CXX_FLAGS} ${LDD_CXXFLAGS}")
    set (LDD_LIBS ${LDD_LIBRARY})
    set (HAVE_LDD TRUE CACHE BOOL "Ldd found")
    message(STATUS "Found Ldd ${LDD_INCLUDE_DIR}")
    if (NOT TopLevel)
      # propagate variables to the caller
      set (HAVE_LDD TRUE PARENT_SCOPE)
      set (LDD_INCLUDE_DIR ${LDD_INCLUDE_DIR} PARENT_SCOPE)
      set (LDD_LIBS ${LDD_LIBS} PARENT_SCOPE)
    endif()
  else()
    ExternalProject_Get_Property (ldd INSTALL_DIR)
    set (LDD_ROOT ${INSTALL_DIR} CACHE FILEPATH "Forced location of ldd" FORCE)
    message (WARNING "No ldd found. Run \n\tcmake --build . --target ldd && cmake ${CMAKE_SOURCE_DIR}")
    return()
  endif()
endif ()

include_directories (${LDD_INCLUDE_DIR})

if (GIT_FOUND)
  set (CRAB_CORE_TAG "origin/dbm-paper" CACHE STRING "crab tag to use")
  set (CRAB_CORE_REPO "https://github.com/seahorn/crab.git"
       CACHE STRING "crab repository")
  ExternalProject_Add(crab
    GIT_REPOSITORY ${CRAB_CORE_REPO}
    GIT_TAG ${CRAB_CORE_TAG}
    PREFIX ${CMAKE_BINARY_DIR}/crab
    INSTALL_DIR ${CMAKE_BINARY_DIR}/run
    CMAKE_ARGS
    -DCMAKE_C_COMPILER=${CMAKE_C_COMPILER} -DCMAKE_CXX_COMPILER=${CMAKE_CXX_COMPILER}
    -DCMAKE_BUILD_TYPE:STRING=${CMAKE_BUILD_TYPE}
    -DCMAKE_INSTALL_PREFIX:PATH=<INSTALL_DIR>
    -DCMAKE_USE_LDD=${USE_LDD}
    -DCMAKE_LDD_INCLUDE_DIR=${LDD_INCLUDE_DIR}
    -DCMAKE_LDD_LIBRARY=${LDD_LIBRARY}
    -DCMAKE_CUDD_FOUND=${CUDD_FOUND}
    TEST_AFTER_INSTALL 1
    TEST_COMMAND ${CMAKE_COMMAND} -E touch ${CMAKE_CURRENT_LIST_FILE}
    LOG_DOWNLOAD 1
    LOG_CONFIGURE 1
    LOG_BUILD 1
    LOG_INSTALL 1)
else ()
    message (STATUS "Could not find git. Not downloading crab")
endif()

<<<<<<< HEAD
# find_package(Apron)
# if (APRON_FOUND)
#   include_directories (${APRON_INCLUDE_DIR})
# else()
#   set (APRON_LIBRARY "")
# endif()
=======
>>>>>>> 2b689055
  
find_package (Crab)
if (NOT CRAB_FOUND)
  ExternalProject_Get_Property (crab INSTALL_DIR)
  set (CRAB_ROOT ${INSTALL_DIR} CACHE FILEPATH "Forced location of crab" FORCE)
  message(WARNING "No crab found. Run \n\tcmake --build . --target crab && cmake ${CMAKE_SOURCE_DIR}")
  return()
else()
  if (NOT TopLevel)
    # propagate variables to the caller
    set (CRAB_FOUND ${CRAB_FOUND} PARENT_SCOPE)
    set (CRAB_INCLUDE_DIR ${CRAB_INCLUDE_DIR} PARENT_SCOPE)
  endif()
endif()  

include_directories (${CRAB_INCLUDE_DIR})
configure_file(${CRAB_INCLUDE_DIR}/crab/config.h.cmake
               ${CMAKE_BINARY_DIR}/include/crab/config.h )
set_target_properties(crab PROPERTIES EXCLUDE_FROM_ALL ON)

if (TopLevel)
  # if top-level, offer to build llvm
  ExternalProject_Add (llvm
    SVN_REPOSITORY http://llvm.org/svn/llvm-project/llvm/tags/RELEASE_360/final/
    SOURCE_DIR ${CMAKE_SOURCE_DIR}/ext/llvm
    INSTALL_DIR ${CMAKE_BINARY_DIR}/run
    CMAKE_ARGS
    -DCMAKE_C_COMPILER=${CMAKE_C_COMPILER} -DCMAKE_CXX_COMPILER=${CMAKE_CXX_COMPILER}
    -DCMAKE_BUILD_TYPE:STRING=${CMAKE_BUILD_TYPE}
    -DCMAKE_INSTALL_PREFIX:PATH=<INSTALL_DIR>
    -DLLVM_TARGETS_TO_BUILD:STRING=X86 -DWITH_POLY:BOOL=OFF
    -DLLVM_ENABLE_PEDANTIC=OFF 
    -DLLVM_ENABLE_PIC=ON -DLLVM_REQUIRES_RTTI:BOOL=TRUE
    LOG_CONFIGURE 1
    LOG_BUILD 1
    LOG_INSTALL 1)

  find_package (LLVM 3.6.0 CONFIG NO_DEFAULT_PATH)
  if (NOT LLVM_FOUND)
    ExternalProject_Get_Property (llvm INSTALL_DIR)
    set (LLVM_ROOT ${INSTALL_DIR})
    set (LLVM_DIR ${LLVM_ROOT}/share/llvm/cmake CACHE PATH
      "Forced location of LLVM cmake config" FORCE)
    message (WARNING "No llvm found. Run \n\tcmake --build . && cmake ${CMAKE_SOURCE_DIR}")
    return()
  else()
    set_target_properties(llvm PROPERTIES EXCLUDE_FROM_ALL ON)
  endif()
  
  message(STATUS "Found LLVM ${LLVM_PACKAGE_VERSION}")
  message(STATUS "Using LLVMConfig.cmake in: ${LLVM_DIR}")
  
  # We incorporate the CMake features provided by LLVM:
  list(APPEND CMAKE_MODULE_PATH "${LLVM_CMAKE_DIR}")
  include(AddLLVM)
  include(HandleLLVMOptions)
  set(LLVM_RUNTIME_OUTPUT_INTDIR ${CMAKE_BINARY_DIR}/${CMAKE_CFG_INTDIR}/bin)
  set(LLVM_LIBRARY_OUTPUT_INTDIR ${CMAKE_BINARY_DIR}/${CMAKE_CFG_INTDIR}/lib)

  set(CMAKE_CXX_FLAGS "${CMAKE_CXX_FLAGS} ${LLVM_CXXFLAGS}")
  set(CMAKE_EXE_LINKER_FLAGS "${CMAKE_EXE_LINKER_FLAGS} ${LLVM_LDFLAGS}")

  set(LLVM_REQUIRES_RTTI TRUE)
  set(LLVM_REQUIRES_EH TRUE)
  
  include_directories(${LLVM_INCLUDE_DIRS})
  link_directories(${LLVM_LIBRARY_DIRS})
  add_definitions(${LLVM_DEFINITIONS})

  find_library(RT_LIB NAMES rt)
  if (NOT RT_LIB)
    set(RT_LIB "")
  endif()
  mark_as_advanced(RT_LIB)

  find_package(Curses)

  find_package(Gmp REQUIRED)
  if (GMP_FOUND)
    include_directories (${GMP_INCLUDE_DIR})
    include_directories (${GMPXX_INCLUDE_DIR})
  else()
    set(GMP_LIB "")
    set(GMPXX_LIB "")
  endif()
endif()

add_definitions(-std=c++11)
add_definitions(-Wno-redeclared-class-member -Wno-sometimes-uninitialized)
add_definitions(-Wno-covered-switch-default)

if ("${CMAKE_CXX_COMPILER_ID}" MATCHES "GNU")
  add_definitions( -Wno-unused-local-typedefs)
endif ()

if (TopLevel)
  if (IS_DIRECTORY ${CMAKE_SOURCE_DIR}/dsa-seahorn AND
      EXISTS ${CMAKE_SOURCE_DIR}/dsa-seahorn/lib/DSA/Steensgaard.cpp)
    include_directories (AFTER dsa-seahorn/include)
    add_subdirectory (dsa-seahorn/lib/AssistDS)
    add_subdirectory (dsa-seahorn/lib/DSA)
    set (DSA_LIBS DSA AssistDS)
    set (HAVE_DSA TRUE)
  else()
    message (WARNING "No DSA found in ${CMAKE_SOURCE_DIR}/dsa-seahorn")
    set (DSA_LIBS "")
  endif()
endif ()


if (TopLevel)
  if (IS_DIRECTORY ${CMAKE_SOURCE_DIR}/llvm-seahorn AND
      EXISTS ${CMAKE_SOURCE_DIR}/llvm-seahorn/lib/CMakeLists.txt)
    include_directories (BEFORE llvm-seahorn/include)
    add_subdirectory(llvm-seahorn/lib)
    add_subdirectory(llvm-seahorn/tools)
    set (HAVE_LLVM_SEAHORN TRUE)
    set (LLVM_SEAHORN_LIBS SeaInstCombine SeaLoops SeaInstNondet)
  endif()
endif ()

include_directories(${CrabLlvm_SOURCE_DIR}/include)

if (TopLevel)
  include_directories (${CMAKE_BINARY_DIR}/include)
  add_subdirectory(lib)
  add_subdirectory(tools)
  add_subdirectory(py)
endif()

configure_file( include/crab_llvm/config.h.cmake
                ${CMAKE_BINARY_DIR}/include/crab_llvm/config.h )


if (TopLevel)
   set (PACKAGE_NAME CrabLlvm)
   set (PACKAGE_STRING "${PACKAGE_NAME} ${PACKAGE_VERSION}")

   # Configure CPack.
   include(TargetArch)
   target_architecture(CMAKE_TARGET_ARCH)
   message ("-- arch: ${CMAKE_TARGET_ARCH}")
   set(CPACK_PACKAGE_INSTALL_DIRECTORY "CrabLlvm")
   set(CPACK_PACKAGE_VENDOR "CrabLlvm")
   set(CPACK_PACKAGE_VERSION_MAJOR ${CrabLlvm_VERSION_MAJOR})
   set(CPACK_PACKAGE_VERSION_MINOR ${CrabLlvm_VERSION_MINOR})
   set(CPACK_PACKAGE_VERSION_PATCH ${CrabLlvm_VERSION_PATCH})
   set(CPACK_PACKAGE_VERSION ${PACKAGE_VERSION})
   set(CPACK_RESOURCE_FILE_LICENSE "${CMAKE_CURRENT_SOURCE_DIR}/LICENSE.txt")
   set(CPACK_RESOURCE_FILE_README "${CMAKE_CURRENT_SOURCE_DIR}/README.md")
   set(CPACK_PACKAGE_DESCRIPTION_FILE "${CMAKE_CURRENT_SOURCE_DIR}/README.md")
   if(CMAKE_BUILD_TYPE STREQUAL Release)
     set(CPACK_PACKAGE_FILE_NAME
         "${CMAKE_PROJECT_NAME}-${CPACK_PACKAGE_VERSION}-${CMAKE_SYSTEM_NAME}-${CMAKE_TARGET_ARCH}")
   else()
     set(CPACK_PACKAGE_FILE_NAME
         "${CMAKE_PROJECT_NAME}-${CPACK_PACKAGE_VERSION}-${CMAKE_SYSTEM_NAME}-${CMAKE_TARGET_ARCH}-${CMAKE_BUILD_TYPE}")
   endif()
   if(WIN32 AND NOT UNIX)
     set(CPACK_NSIS_MODIFY_PATH "ON")
     set(CPACK_NSIS_ENABLE_UNINSTALL_BEFORE_INSTALL "ON")
     set(CPACK_NSIS_EXTRA_INSTALL_COMMANDS
       "ExecWait '$INSTDIR/tools/msbuild/install.bat'")
     set(CPACK_NSIS_EXTRA_UNINSTALL_COMMANDS
       "ExecWait '$INSTDIR/tools/msbuild/uninstall.bat'")
   endif()
   include(CPack)

   # install all the header files
   install(DIRECTORY include/crab_llvm DESTINATION include)

   ## config.h
   install(DIRECTORY ${CMAKE_BINARY_DIR}/include/crab DESTINATION include
     FILES_MATCHING
     PATTERN "*.hpp"
     PATTERN "*.hh"
     PATTERN "*.h"
     PATTERN "CMakeFiles" EXCLUDE
     PATTERN ".svn" EXCLUDE
   )

   ## config.h
   install(DIRECTORY ${CMAKE_BINARY_DIR}/include/crab_llvm DESTINATION include
     FILES_MATCHING
     PATTERN "*.hpp"
     PATTERN "*.hh"
     PATTERN "*.h"
     PATTERN "CMakeFiles" EXCLUDE
     PATTERN ".svn" EXCLUDE
   )

   install(DIRECTORY ${CMAKE_BINARY_DIR}/run/include/crab DESTINATION include
     FILES_MATCHING
     PATTERN "*.hpp"
     PATTERN "*.hh"
     PATTERN "CMakeFiles" EXCLUDE
     PATTERN ".svn" EXCLUDE
   )

   # install all the licenses
   install(FILES LICENSE.txt DESTINATION share/doc
           RENAME crabllvm_license.txt)       

   if (EXISTS ${CMAKE_CURRENT_SOURCE_DIR}/ext/llvm/LICENSE.TXT)
       install (FILES ext/llvm/LICENSE.TXT
         DESTINATION share/doc
         RENAME llvm_license.txt)
   endif()
   
   if (EXISTS ${CMAKE_CURRENT_BINARY_DIR}/crab/src/crab/Ikos_LICENSE.pdf)
       install (
         FILES
         ${CMAKE_CURRENT_BINARY_DIR}/crab/src/crab/Ikos_LICENSE.pdf
         DESTINATION share/doc
         RENAME ikos_license.pdf)
   endif()
  
   if (EXISTS ${CMAKE_CURRENT_BINARY_DIR}/crab/src/crab/Crab_LICENSE.txt)
       install (
         FILES
         ${CMAKE_CURRENT_BINARY_DIR}/crab/src/crab/Crab_LICENSE.txt
         DESTINATION share/doc
         RENAME crab_license.txt)
   endif()
endif ()<|MERGE_RESOLUTION|>--- conflicted
+++ resolved
@@ -157,15 +157,12 @@
     message (STATUS "Could not find git. Not downloading crab")
 endif()
 
-<<<<<<< HEAD
 # find_package(Apron)
 # if (APRON_FOUND)
 #   include_directories (${APRON_INCLUDE_DIR})
 # else()
 #   set (APRON_LIBRARY "")
 # endif()
-=======
->>>>>>> 2b689055
   
 find_package (Crab)
 if (NOT CRAB_FOUND)
