--- conflicted
+++ resolved
@@ -466,20 +466,14 @@
 # return a pair: the first element is the command and the second is a
 # bool that it is true if seaopt has been found.
 def getOptLlvm ():
-<<<<<<< HEAD
-    cmd_name = which (['seaopt', 'opt-mp-' + llvm_version, 'opt-' + llvm_version, 'opt'])
-    if cmd_name is None: raise IOError ('neither seaopt nor opt where found')
-    return cmd_name
-=======
     cmd_name = which (['seaopt'])
     if cmd_name is not None:
         return (cmd_name, True)
     
-    cmd_name = which (['opt-mp-5.0', 'opt-5.0', 'opt'])
+    cmd_name = which (['opt-mp-' + llvm_version, 'opt-' + llvm_version, 'opt'])
     if cmd_name is None:
         raise IOError ('neither seaopt nor opt where found')
     return (cmd_name, False)
->>>>>>> d0e9f760
 
 ### Passes
 def defBCName(name, wd=None):
